package dafny;

import java.math.BigInteger;
import java.util.*;
import java.util.function.Function;

public abstract class DafnySequence<T> implements Iterable<T> {
    /*
    Invariant: forall 0<=i<length(). seq[i] == T || null
    Property: DafnySequences are immutable. Any methods that seem to edit the DafnySequence will only return a new
    DafnySequence
    Todo: DafnySequence Invariants and Properties
     */

    // Only allow subclasses in this package
    DafnySequence() { }

    @SafeVarargs
    public static <T> DafnySequence<T> of(Type<T> type, T ... elements) {
        Array<T> array;
        if (!type.isPrimitive()) {
            array = Array.wrap(type, elements.clone());
        } else {
            // Need to unbox each individual element.  Slow, but it should be
            // unusual to have a large sequence display of unknown type.
            array = Array.newArray(type, elements.length);
            for (int i = 0; i < elements.length; i++) {
                array.set(i, elements[i]);
            }
        }
        return DafnySequence.fromArray(type, array);
    }

    public static DafnySequence<Byte> of(byte ... elements) {
        return DafnySequence.fromArray(Type.BYTE, Array.wrap(elements));
    }

    public static DafnySequence<Short> of(short ... elements) {
        return DafnySequence.fromArray(Type.SHORT, Array.wrap(elements));
    }

    public static DafnySequence<Integer> of(int ... elements) {
        return DafnySequence.fromArray(Type.INT, Array.wrap(elements));
    }

    public static DafnySequence<Long> of(long ... elements) {
        return DafnySequence.fromArray(Type.LONG, Array.wrap(elements));
    }

    public static DafnySequence<Boolean> of(boolean ... elements) {
        return DafnySequence.fromArray(Type.BOOLEAN, Array.wrap(elements));
    }

    public static DafnySequence<Character> of(char ... elements) {
        return DafnySequence.fromArray(Type.CHAR, Array.wrap(elements));
    }

    public static DafnySequence<Float> of(float ... elements) {
        return DafnySequence.fromArray(Type.FLOAT, Array.wrap(elements));
    }

    public static DafnySequence<Double> of(double ... elements) {
        return DafnySequence.fromArray(Type.DOUBLE, Array.wrap(elements));
    }

    public static <T> DafnySequence<T> empty(Type<T> type) {
        return ArrayDafnySequence.<T> empty(type);
    }

    public static <T> DafnySequence<T> fromArray(Type<T> type, Array<T> elements) {
        return fromRawArray(type, elements.unwrap());
    }

    public static <T> DafnySequence<T> fromRawArray(Type<T> type, Object elements) {
        return new ArrayDafnySequence<>(Array.wrap(type, elements).copy());
    }

    /**
     * Return a sequence backed by the given array without making a defensive
     * copy.  Only safe if the array never changes afterward.
     */
    public static <T> DafnySequence<T> unsafeWrapArray(Array<T> elements) {
        return new ArrayDafnySequence<>(elements, true);
    }

    public static <T> DafnySequence<T> unsafeWrapRawArray(Type<T> type, Object elements) {
        return new ArrayDafnySequence<>(Array.wrap(type, elements));
    }

    public static <T> DafnySequence<T> fromArrayRange(Type<T> type, Array<T> elements, int lo, int hi) {
        return new ArrayDafnySequence<T>(elements.copyOfRange(lo, hi));
    }

    public static <T> DafnySequence<T> fromRawArrayRange(Type<T> type, Object elements, int lo, int hi) {
        return fromArrayRange(type, Array.wrap(type, elements), lo, hi);
    }

    public static <T> DafnySequence<T> fromList(Type<T> type, List<T> l) {
        assert l != null: "Precondition Violation";
        return new ArrayDafnySequence<T>(Array.fromList(type, l));
    }

    public static DafnySequence<Character> asString(String s){
        return new StringDafnySequence(s);
    }

    public static DafnySequence<Byte> fromBytes(byte[] bytes) {
        return unsafeWrapBytes(bytes.clone());
    }

    /**
     * Return a sequence backed by the given byte array without making a
     * defensive copy.  Only safe if the array never changes afterward.
     */
    public static DafnySequence<Byte> unsafeWrapBytes(byte[] bytes) {
        return unsafeWrapArray(Array.wrap(bytes));
    }

<<<<<<< HEAD
    /**
     * Return a sequence backed by the given byte array without making a
     * defensive copy.  Only safe if the array never changes afterward.
     */
    public static DafnySequence<Byte> unsafeWrapBytes(byte[] bytes) {
        return new ByteArrayDafnySequence(bytes);
    }

    public static <T> DafnySequence<T> Create(BigInteger length, Function<BigInteger, T> init) {
        // TODO This could try and create a ByteArrayDafnySequence or StringDafnySequence if possible
        Object[] values = new Object[length.intValueExact()];
        for(BigInteger i = BigInteger.ZERO; i.compareTo(length) < 0; i = i.add(BigInteger.ONE)) {
            values[i.intValueExact()] = init.apply(i);
=======
    public static <T> DafnySequence<T> Create(Type<T> type, BigInteger length, Function<BigInteger, T> init) {
        int len = length.intValueExact();
        Array<T> values = Array.newArray(type, len);
        for(int i = 0; i < len; i++) {
            values.set(i, init.apply(BigInteger.valueOf(i)));
>>>>>>> 36e609bc
        }
        return new ArrayDafnySequence<>(values);
    }

    @SuppressWarnings("unchecked")
    public static <T> Type<DafnySequence<T>> _type(Type<T> elementType) {
<<<<<<< HEAD
        // Fudge the type parameter; it's not great, but it's safe because
        // (for now) type descriptors are only used for default values
        return Type.referenceTypeWithInitializer(
                (Class<DafnySequence<T>>) (Class<?>) DafnySequence.class,
                DafnySequence::empty);
    }

    @SuppressWarnings("unchecked")
    public T[] toArray(Class<T> type) {
        return asList().toArray((T[]) Array.newInstance(type, 0));
=======
        return Type.referenceWithDefault(
                (Class<DafnySequence<T>>) (Class<?>) DafnySequence.class,
                DafnySequence.empty(elementType));
    }

    public Array<T> toArray() {
        return Array.fromList(elementType(), asList());
    }

    public Object toRawArray() {
        return toArray().unwrap();
>>>>>>> 36e609bc
    }

    public static byte[] toByteArray(DafnySequence<Byte> seq) {
        return Array.unwrapBytes(seq.toArray());
    }

    public abstract Type<T> elementType();

    // Determines if this DafnySequence is a prefix of other
    public boolean isPrefixOf(DafnySequence<T> other) {
        assert other != null : "Precondition Violation";
        if (other.length() < length()) return false;
        for (int i = 0; i < length(); i++) {
            if (this.select(i) != other.select(i)) return false;
        }

        return true;
    }

    // Determines if this DafnySequence is a proper prefix of other
    public boolean isProperPrefixOf(DafnySequence<T> other) {
        assert other != null : "Precondition Violation";
        return length() < other.length() && isPrefixOf(other);
    }

    // This is just a convenience to implement infrequently-used operations or
    // non-performance-critical operations.  Uses of it may be specialized in
    // subclasses as needed.
    protected List<T> asList() {
        return new AbstractList<T>() {
            @Override
            public T get(int index) {
                return select(index);
            }

            @Override
            public int size() {
                return length();
            }

            @Override
            public Iterator<T> iterator() {
                return DafnySequence.this.iterator();
            }
        };
    }

    public final DafnySequence<T> concatenate(DafnySequence<T> other) {
        assert other != null : "Precondition Violation";

        if (this.isEmpty()) {
            return other;
        } else if (other.isEmpty()) {
            return this;
        } else {
            return new ConcatDafnySequence<T>(this, other);
        }
    }

    /**
     * Build a new sequence of the same type, and a known length, by copying
     * from a number of existing ones.
     *
     * Not public; only meant to be used by {@link ConcatDafnySequence}.
     */
    abstract Copier<T> newCopier(int length);

    /** @see #newCopier(int) */
    interface Copier<T> {
        public void copyFrom(DafnySequence<T> source);

        public NonLazyDafnySequence<T> result();
    }

    public abstract T select(int i);

    public T selectUnsigned(byte i) {
        return select(Byte.toUnsignedInt(i));
    }

    public T selectUnsigned(short i) {
        return select(Short.toUnsignedInt(i));
    }

    public T selectUnsigned(int i) {
        return select(Integer.toUnsignedLong(i));
    }

    public T select(long i) {
        return select(BigInteger.valueOf(i));
    }

    public T selectUnsigned(long i) {
        return select(Helpers.unsignedLongToBigInteger(i));
    }

    public T select(BigInteger i) {
        return select(i.intValue());
    }

    public abstract int length();

    public boolean isEmpty() {
        return this.length() == 0;
    }

    public final int cardinalityInt() {
        return length();
    }

    public abstract DafnySequence<T> update(int i, T t);

    public DafnySequence<T> update(BigInteger b, T t) {
        assert t != null : "Precondition Violation";
        assert b != null : "Precondition Violation";
        //todo: should we allow i=length, and return a new sequence with t appended to the sequence?
        assert b.compareTo(BigInteger.ZERO) >= 0 &&
               b.compareTo(BigInteger.valueOf(length())) < 0: "Precondition Violation";
        return update(b.intValue(), t);
    }

    public boolean contains(T t) {
        assert t != null : "Precondition Violation";
        return asList().indexOf(t) != -1;
    }

    // Returns the subsequence of values [lo..hi)
    public abstract DafnySequence<T> subsequence(int lo, int hi);


    // Returns the subsequence of values [lo..length())
    public final DafnySequence<T> drop(int lo) {
        assert lo >= 0 && lo <= length() : "Precondition Violation";
        return subsequence(lo, length());
    }

    public DafnySequence<T> dropUnsigned(byte lo) {
        return drop(Byte.toUnsignedInt(lo));
    }

    public DafnySequence<T> dropUnsigned(short lo) {
        return drop(Short.toUnsignedInt(lo));
    }

    public DafnySequence<T> dropUnsigned(int lo) {
        return drop(Integer.toUnsignedLong(lo));
    }

    public DafnySequence<T> drop(long lo) {
        return drop(BigInteger.valueOf(lo));
    }

    public DafnySequence<T> dropUnsigned(long lo) {
        return drop(Helpers.unsignedLongToBigInteger(lo));
    }

    public DafnySequence<T> drop(BigInteger lo) {
        return drop(lo.intValue());
    }


    // Returns the subsequence of values [0..hi)
    public final DafnySequence<T> take(int hi) {
        assert hi >= 0 && hi <= length() : "Precondition Violation";
        return subsequence(0, hi);
    }

    public DafnySequence<T> takeUnsigned(byte hi) {
        return take(Byte.toUnsignedInt(hi));
    }

    public DafnySequence<T> takeUnsigned(short hi) {
        return take(Short.toUnsignedInt(hi));
    }

    public DafnySequence<T> takeUnsigned(int hi) {
        return take(Integer.toUnsignedLong(hi));
    }

    public DafnySequence<T> take(long hi) {
        return take(BigInteger.valueOf(hi));
    }

    public DafnySequence<T> takeUnsigned(long hi) {
        return take(Helpers.unsignedLongToBigInteger(hi));
    }

    public DafnySequence<T> take(BigInteger hi) {
        return take(hi.intValue());
    }

    public final DafnySequence<DafnySequence<T>> slice(List<Integer> l) {
        assert l != null : "Precondition Violation";
        ArrayList<DafnySequence<T>> list = new ArrayList<>();
        int curr = 0;
        for (Integer i : l) {
            assert i != null : "Precondition Violation";
            list.add(subsequence(curr, curr + i));
            curr += i;
        }

        return fromList(_type(elementType()), list);
    }

    public DafnyMultiset<T> asDafnyMultiset() {
        return new DafnyMultiset<>(asList());
    }

    @Override
    public abstract Iterator<T> iterator();

    @Override
    public Spliterator<T> spliterator() {
        // TODO Override these with faster versions in subclasses if needed
        return asList().spliterator();
    }

    @Override
    public final boolean equals(Object obj) {
        if (this == obj) {
            return true;
        }
        if (!(obj instanceof DafnySequence<?>)) {
            return false;
        }
        @SuppressWarnings("unchecked")
        DafnySequence<T> other = (DafnySequence<T>) obj;
        return this.equalsNonLazy(other.force());
    }

    /**
     * Compare for equality to the given sequence, assuming that it is not
     * null, not == to this, and not lazy.
     */
    protected boolean equalsNonLazy(NonLazyDafnySequence<T> other) {
        return asList().equals(other.asList());
    }

    @Override
    public abstract int hashCode();

    @Override
    public String toString() {
        return asList().toString();
    }

    @SuppressWarnings("unchecked")
    public String verbatimString(){
        // This is slow, but the override in StringDafnySequence will almost
        // always be used instead
        StringBuilder builder = new StringBuilder(length());
        for(Character ch: (List<Character>) asList())
        {
            builder.append(ch);
        }
        return builder.toString();
    }

    public HashSet<T> UniqueElements() {
        return new HashSet<>(asList());
    }

    /**
     * @return The sequence representing this sequence's actual value.
     * That's usually just the sequence itself, but not if the
     * sequence is lazily computed.
     *
     * @see ConcatDafnySequence
     */
    protected abstract NonLazyDafnySequence<T> force();
}

abstract class NonLazyDafnySequence<T> extends DafnySequence<T> {
    @Override
    protected final NonLazyDafnySequence<T> force() {
        return this;
    }
}

final class ArrayDafnySequence<T> extends NonLazyDafnySequence<T> {
    private final Array<T> seq;
    @SuppressWarnings("unused")
    private boolean unsafe; // for debugging purposes

    // NOTE: Input array is *shared*; must be a copy if it comes from a public input
    ArrayDafnySequence(Type<T> elementType, Object elements, boolean unsafe) {
        this(Array.wrap(elementType, elements), unsafe);
    }

    ArrayDafnySequence(Type<T> elementType, Object elements) {
        this(Array.wrap(elementType, elements));
    }

    ArrayDafnySequence(Array<T> elements, boolean unsafe) {
        this.seq = elements;
        this.unsafe = unsafe;
    }

    ArrayDafnySequence(Array<T> array) {
        this(array, false);
    }

    Array<T> unwrap() {
        return seq;
    }

    @Override
    public Array<T> toArray() {
        return seq.copy();
    }

    public static <T> ArrayDafnySequence<T> empty(Type<T> type) {
        return new ArrayDafnySequence<T>(type, type.newArray(0));
    }

    @Override
    public Type<T> elementType() {
        return seq.elementType();
    }

    @Override
    public ArrayDafnySequence<T> update(int i, T t) {
        assert t != null : "Precondition Violation";
        //todo: should we allow i=length, and return a new sequence with t appended to the sequence?
        assert 0 <= i && i < length(): "Precondition Violation";
        Array<T> newArray = seq.copy();
        newArray.set(i, t);
        return new ArrayDafnySequence<>(newArray);
    }

    public ArrayDafnySequence<T> subsequence(int lo, int hi) {
        assert lo >= 0 && hi >= 0 && hi >= lo : "Precondition Violation";

        return new ArrayDafnySequence<>(seq.copyOfRange(lo, hi));
    }

    @Override
    Copier<T> newCopier(final int length) {
        return new Copier<T>() {
            private final Array<T> newArray = Array.newArray(seq.elementType(), length);
            private int nextIndex = 0;

            @Override
            public void copyFrom(DafnySequence<T> source) {
                source = source.force();
                if (source instanceof ArrayDafnySequence<?>) {
                    Array<T> sourceArray = ((ArrayDafnySequence<T>) source).seq;
                    sourceArray.copy(0, newArray, nextIndex, sourceArray.length());
                    nextIndex += sourceArray.length();
                } else {
                    for (T t : source) {
                        newArray.set(nextIndex++, t);
                    }
                }
            }

            @Override
            public NonLazyDafnySequence<T> result() {
                return new ArrayDafnySequence<T>(newArray);
            }
        };
    }

    @Override
    protected List<T> asList() {
        return new AbstractList<T>() {
            @Override
            public T get(int index) {
                return seq.get(index);
            }

            @Override
            public T set(int index, T element) {
                T prev = seq.get(index);
                seq.set(index, element);
                return prev;
            }

            @Override
            public int size() {
                return length();
            }
        };
    }

    @Override
    public T select(int i) {
        return (T) seq.get(i);
    }

    @Override
    public int length() {
        return seq.length();
    }

    @Override
    public Iterator<T> iterator() {
        return asList().iterator();
    }

    @Override
    protected boolean equalsNonLazy(NonLazyDafnySequence<T> other) {
        if (other instanceof ArrayDafnySequence<?>) {
            return seq.deepEquals(((ArrayDafnySequence<T>) other).seq);
        } else {
            return super.equalsNonLazy(other);
        }
    }

    @Override
    public int hashCode() {
        return asList().hashCode();
    }

    @Override
    public String verbatimString() {
        return new String((char[]) seq.unwrap());
    }
}

final class StringDafnySequence extends NonLazyDafnySequence<Character> {
    private final String string;

    StringDafnySequence(String string) {
        this.string = string;
    }

    @Override
    public Array<Character> toArray() {
        return Array.wrap(string.toCharArray());
    }

    @Override
    public Type<Character> elementType() {
        return Type.CHAR;
    }

    @Override
    public Character select(int i) {
        return string.charAt(i);
    }

    @Override
    public int length() {
        return string.length();
    }

    @Override
    public DafnySequence<Character> update(int i, Character t) {
        assert t != null : "Precondition Violation";
        StringBuilder sb = new StringBuilder(string);
        sb.setCharAt(i, t);
        return new StringDafnySequence(sb.toString());
    }

    @Override
    public boolean contains(Character t) {
        assert t != null : "Precondition Violation";
        return string.indexOf(t) != -1;
    }

    @Override
    public DafnySequence<Character> subsequence(int lo, int hi) {
        return new StringDafnySequence(string.substring(lo, hi));
    }

    @Override
    Copier<Character> newCopier(int length) {
        return new Copier<Character>() {
            private final StringBuilder sb = new StringBuilder(length);

            @Override
            public void copyFrom(DafnySequence<Character> source) {
                source = source.force();
                if (source instanceof StringDafnySequence) {
                    sb.append(((StringDafnySequence) source).string);
                } else {
                    for (char c : source) {
                        sb.append(c);
                    }
                }
            }

            @Override
            public NonLazyDafnySequence<Character> result() {
                return new StringDafnySequence(sb.toString());
            }
        };
    }

    @Override
    public Iterator<Character> iterator() {
        final int n = string.length();
        return new Iterator<Character>() {
            int i = 0;

            @Override
            public boolean hasNext() {
                return i < n;
            }

            @Override
            public Character next() {
                return string.charAt(i++);
            }
        };
    }

    @Override
    public boolean equalsNonLazy(NonLazyDafnySequence<Character> obj) {
        if (obj instanceof StringDafnySequence) {
            return string.equals(((StringDafnySequence) obj).string);
        } else {
            return super.equalsNonLazy(obj);
        }
    }

    @Override
    public int hashCode() {
        return string.hashCode();
    }

    @Override
    public String verbatimString() {
        return string;
    }
}

abstract class LazyDafnySequence<T> extends DafnySequence<T> {
    @Override
    public Array<T> toArray() {
        return force().toArray();
    }

    @Override
    public Type<T> elementType() {
        return force().elementType();
    }

    @Override
    protected List<T> asList() {
        return force().asList();
    }

    @Override
    public T select(int i) {
        return force().select(i);
    }

    @Override
    public int length() {
        return force().length();
    }

    @Override
    public DafnySequence<T> update(int i, T t) {
        return force().update(i, t);
    }

    @Override
    public DafnySequence<T> subsequence(int lo, int hi) {
        return force().subsequence(lo, hi);
    }

    @Override
    Copier<T> newCopier(int length) {
        return force().newCopier(length);
    }

    @Override
    public Iterator<T> iterator() {
        return force().iterator();
    }

    @Override
    public String toString() {
        return force().toString();
    }

    @Override
    public String verbatimString() {
        return force().verbatimString();
    }

    @Override
    protected boolean equalsNonLazy(NonLazyDafnySequence<T> other) {
        return force().equalsNonLazy(other);
    }

    @Override
    public int hashCode() {
        return force().hashCode();
    }
}

final class ConcatDafnySequence<T> extends LazyDafnySequence<T> {
    // INVARIANT: Either these are both non-null and ans is null or both are
    // null and ans is non-null.
    private DafnySequence<T> left, right;
    private NonLazyDafnySequence<T> ans = null;
    private final int length;

    ConcatDafnySequence(DafnySequence<T> left, DafnySequence<T> right) {
        this.left = left;
        this.right = right;
        this.length = left.length() + right.length();
    }

    @Override
    protected NonLazyDafnySequence<T> force() {
        if (ans == null) {
            ans = computeElements();
            // Allow left and right to be garbage-collected
            left = null;
            right = null;
        }

        return ans;
    }

    @Override
    public int length() {
        return length;
    }

    private NonLazyDafnySequence<T> computeElements() {
        // Somewhat arbitrarily, the copier will be created by the leftmost
        // sequence.  This is fine unless native Java code is uncareful and has
        // has created ArrayDafnySequences of boxed primitive types.
        Copier<T> copier;

        // Treat this instance as the root of a tree, where a
        // ConcatDafnySequence is an internal node (with its left and right
        // fields as children) and any other DafnySequence is a leaf node,
        // and prepare to perform a non-recursive in-order traversal.  (We could
        // use recursion, but there could easily be enough sequences being
        // concatenated to exhaust the system stack.)
        Deque<DafnySequence<T>> toVisit = new ArrayDeque<>();

        toVisit.push(right);
        DafnySequence<T> first = left;
        while (first instanceof ConcatDafnySequence<?> &&
                ((ConcatDafnySequence<T>) first).ans == null) {
            toVisit.push(((ConcatDafnySequence<T>) first).right);
            first = ((ConcatDafnySequence<T>) first).left;
        }
        toVisit.push(first);

        copier = first.newCopier(this.length);

        while (!toVisit.isEmpty()) {
            DafnySequence<T> seq = toVisit.pop();

            if (seq instanceof ConcatDafnySequence<?>) {
                ConcatDafnySequence<T> cseq = (ConcatDafnySequence<T>) seq;

                if (cseq.ans != null) {
                    copier.copyFrom(cseq.ans);
                } else {
                    toVisit.push(cseq.right);
                    toVisit.push(cseq.left);
                }
            } else {
                copier.copyFrom(seq);
            }
        }

        return copier.result();
    }
}<|MERGE_RESOLUTION|>--- conflicted
+++ resolved
@@ -116,45 +116,17 @@
         return unsafeWrapArray(Array.wrap(bytes));
     }
 
-<<<<<<< HEAD
-    /**
-     * Return a sequence backed by the given byte array without making a
-     * defensive copy.  Only safe if the array never changes afterward.
-     */
-    public static DafnySequence<Byte> unsafeWrapBytes(byte[] bytes) {
-        return new ByteArrayDafnySequence(bytes);
-    }
-
-    public static <T> DafnySequence<T> Create(BigInteger length, Function<BigInteger, T> init) {
-        // TODO This could try and create a ByteArrayDafnySequence or StringDafnySequence if possible
-        Object[] values = new Object[length.intValueExact()];
-        for(BigInteger i = BigInteger.ZERO; i.compareTo(length) < 0; i = i.add(BigInteger.ONE)) {
-            values[i.intValueExact()] = init.apply(i);
-=======
     public static <T> DafnySequence<T> Create(Type<T> type, BigInteger length, Function<BigInteger, T> init) {
         int len = length.intValueExact();
         Array<T> values = Array.newArray(type, len);
         for(int i = 0; i < len; i++) {
             values.set(i, init.apply(BigInteger.valueOf(i)));
->>>>>>> 36e609bc
         }
         return new ArrayDafnySequence<>(values);
     }
 
     @SuppressWarnings("unchecked")
     public static <T> Type<DafnySequence<T>> _type(Type<T> elementType) {
-<<<<<<< HEAD
-        // Fudge the type parameter; it's not great, but it's safe because
-        // (for now) type descriptors are only used for default values
-        return Type.referenceTypeWithInitializer(
-                (Class<DafnySequence<T>>) (Class<?>) DafnySequence.class,
-                DafnySequence::empty);
-    }
-
-    @SuppressWarnings("unchecked")
-    public T[] toArray(Class<T> type) {
-        return asList().toArray((T[]) Array.newInstance(type, 0));
-=======
         return Type.referenceWithDefault(
                 (Class<DafnySequence<T>>) (Class<?>) DafnySequence.class,
                 DafnySequence.empty(elementType));
@@ -166,7 +138,6 @@
 
     public Object toRawArray() {
         return toArray().unwrap();
->>>>>>> 36e609bc
     }
 
     public static byte[] toByteArray(DafnySequence<Byte> seq) {
