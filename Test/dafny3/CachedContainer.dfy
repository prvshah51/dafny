// RUN: %dafny /compile:0 /dprint:"%t.dprint" "%s" > "%t"
// RUN: %diff "%s.expect" "%t"

// give the method signatures and specs
abstract module M0 {
  class {:autocontracts} Container<T(==)> {
<<<<<<< HEAD
    ghost var Contents: set<T>;
    protected predicate Valid()
    constructor ()
      ensures Contents == {};
    method Add(t: T)
      ensures Contents == old(Contents) + {t};
    method Remove(t: T)
      ensures Contents == old(Contents) - {t};
    method Contains(t: T) returns (b: bool)
      ensures Contents == old(Contents);
      ensures b <==> t in Contents;
=======
    ghost var Contents: set<T>
    protected predicate Valid()
    constructor ()
      ensures Contents == {}
    method Add(t: T)
      ensures Contents == old(Contents) + {t}
    method Remove(t: T)
      ensures Contents == old(Contents) - {t}
    method Contains(t: T) returns (b: bool)
      ensures Contents == old(Contents)
      ensures b <==> t in Contents
>>>>>>> 45719282
  }
}

// provide bodies for the methods
abstract module M1 refines M0 {
  class Container<T(==)> {
    constructor... {
      Contents := {};
<<<<<<< HEAD
=======
      Repr := {this};
>>>>>>> 45719282
    }
    method Add... {
      Contents := Contents + {t};
    }
    method Remove... {
      Contents := Contents - {t};
    }
    method Contains... {
      // b := t in Contents;
      b :| assume b <==> t in Contents;
    }
  }
}

// implement the set in terms of a sequence
module M2 refines M1 {
  class Container<T(==)> {
    var elems: seq<T>;
    protected predicate Valid()
    {
      Contents == (set x | x in elems) &&
      forall i,j :: 0 <= i < j < |elems| ==> elems[i] != elems[j]
    }
    method FindIndex(t: T) returns (j: nat)
<<<<<<< HEAD
      ensures j <= |elems|;
      ensures if j < |elems| then elems[j] == t else t !in elems;
    {
      j := 0;
      while (j < |elems|)
        invariant j <= |elems|;
        invariant forall i :: 0 <= i < j ==> elems[i] != t;
=======
      ensures j <= |elems|
      ensures if j < |elems| then elems[j] == t else t !in elems
    {
      j := 0;
      while (j < |elems|)
        invariant j <= |elems|
        invariant forall i :: 0 <= i < j ==> elems[i] != t
>>>>>>> 45719282
      {
        if (elems[j] == t) {
          return;
        }
        j := j + 1;
      }
    }

    constructor... {
      elems := [];
    }
    method Add... {
      var j := FindIndex(t);
      if (j == |elems|) {
        elems := elems + [t];
      }
    }
    method Remove... {
      var j := FindIndex(t);
      if (j < |elems|) {
        elems := elems[..j] + elems[j+1..];
      }
    }
    method Contains... {
      var j := FindIndex(t);
      b := j < |elems|;
    }
  }
}

// implement a cache
module M3 refines M2 {
  class Container<T(==)> {
    var cachedValue: T;
    var cachedIndex: int;
    protected predicate Valid() {
      0 <= cachedIndex ==> cachedIndex < |elems| && elems[cachedIndex] == cachedValue
    }
    constructor... {
      cachedIndex := -1;
    }
    method FindIndex... {
      if (0 <= cachedIndex && cachedValue == t) {
        return cachedIndex;
      }
    }
    method Remove... {
      ...;
      if ... {
        if (cachedIndex == j) {
          // clear the cache
          cachedIndex := -1;
        } else if (j < cachedIndex) {
          // adjust for the shifting down
          cachedIndex := cachedIndex - 1;
        }
      }
    }
  }
}

// here a client of the Container
module Client {
  import M as M0 default M2
  method Test() {
    var c := new M.Container();
    c.Add(56);
    c.Add(12);
    var b := c.Contains(17);
    assert !b;
    b := c.Contains(12);
    assert b;
    c.Remove(12);
    b := c.Contains(12);
    assert !b;
    assert c.Contents == {56};
  }
}

module CachedClient refines Client {
  import M = M3
  method Main() {
    Test();
  }
}<|MERGE_RESOLUTION|>--- conflicted
+++ resolved
@@ -4,19 +4,6 @@
 // give the method signatures and specs
 abstract module M0 {
   class {:autocontracts} Container<T(==)> {
-<<<<<<< HEAD
-    ghost var Contents: set<T>;
-    protected predicate Valid()
-    constructor ()
-      ensures Contents == {};
-    method Add(t: T)
-      ensures Contents == old(Contents) + {t};
-    method Remove(t: T)
-      ensures Contents == old(Contents) - {t};
-    method Contains(t: T) returns (b: bool)
-      ensures Contents == old(Contents);
-      ensures b <==> t in Contents;
-=======
     ghost var Contents: set<T>
     protected predicate Valid()
     constructor ()
@@ -28,7 +15,6 @@
     method Contains(t: T) returns (b: bool)
       ensures Contents == old(Contents)
       ensures b <==> t in Contents
->>>>>>> 45719282
   }
 }
 
@@ -37,10 +23,7 @@
   class Container<T(==)> {
     constructor... {
       Contents := {};
-<<<<<<< HEAD
-=======
       Repr := {this};
->>>>>>> 45719282
     }
     method Add... {
       Contents := Contents + {t};
@@ -65,15 +48,6 @@
       forall i,j :: 0 <= i < j < |elems| ==> elems[i] != elems[j]
     }
     method FindIndex(t: T) returns (j: nat)
-<<<<<<< HEAD
-      ensures j <= |elems|;
-      ensures if j < |elems| then elems[j] == t else t !in elems;
-    {
-      j := 0;
-      while (j < |elems|)
-        invariant j <= |elems|;
-        invariant forall i :: 0 <= i < j ==> elems[i] != t;
-=======
       ensures j <= |elems|
       ensures if j < |elems| then elems[j] == t else t !in elems
     {
@@ -81,7 +55,6 @@
       while (j < |elems|)
         invariant j <= |elems|
         invariant forall i :: 0 <= i < j ==> elems[i] != t
->>>>>>> 45719282
       {
         if (elems[j] == t) {
           return;
