ResolveError.dfy(86,6): Error: RHS (of type ((int,bool)) -> real) not assignable to LHS (of type (int,bool) -> real)
<<<<<<< HEAD
ResolveError.dfy(91,15): Error: incorrect type of method in-parameter 0 (expected ? -> ?, got (int,bool) -> real)
=======
ResolveError.dfy(91,15): Error: incorrect type of method in-parameter 0 (expected int -> ?, got (int,bool) -> real)
>>>>>>> 16b7d12d
ResolveError.dfy(101,6): Error: RHS (of type (()) -> real) not assignable to LHS (of type () -> real)
ResolveError.dfy(102,6): Error: RHS (of type () -> real) not assignable to LHS (of type (()) -> real)
ResolveError.dfy(7,9): Error: the number of left-hand sides (1) and right-hand sides (2) must match for a multi-assignment
ResolveError.dfy(8,9): Error: the number of left-hand sides (1) and right-hand sides (2) must match for a multi-assignment
ResolveError.dfy(21,6): Error: LHS of assignment must denote a mutable field
<<<<<<< HEAD
ResolveError.dfy(31,16): Error: arguments must have the same type (got int and bool)
ResolveError.dfy(32,12): Error: wrong number of arguments to function application (function type 'int -> int' expects 1, got 2)
ResolveError.dfy(33,13): Error: type mismatch for argument 0 (function expects int, got bool)
ResolveError.dfy(34,22): Error: type mismatch for argument 0 (function expects int, got bool)
ResolveError.dfy(35,25): Error: arguments must have the same type (got bool and int)
ResolveError.dfy(36,21): Error: wrong number of arguments to function application (function 'requires' expects 1, got 2)
ResolveError.dfy(37,19): Error: type mismatch for argument 0 (function expects int, got bool)
ResolveError.dfy(38,22): Error: arguments must have the same type (got set<object> and int)
ResolveError.dfy(39,18): Error: wrong number of arguments to function application (function 'reads' expects 1, got 2)
ResolveError.dfy(46,15): Error: a reads-clause expression must denote an object or a collection of objects (instead got int)
ResolveError.dfy(47,7): Error: Precondition must be boolean (got int)
ResolveError.dfy(56,9): Error: condition is expected to be of type bool, but is () -> bool
ResolveError.dfy(59,39): Error: arguments must have the same type (got A -> B and ?)
=======
ResolveError.dfy(32,12): Error: wrong number of arguments to function application (function type 'int -> int' expects 1, got 2)
ResolveError.dfy(36,21): Error: wrong number of arguments to function application (function 'requires' expects 1, got 2)
ResolveError.dfy(39,18): Error: wrong number of arguments to function application (function 'reads' expects 1, got 2)
ResolveError.dfy(33,13): Error: type mismatch for argument 0 (function expects int, got bool)
ResolveError.dfy(34,22): Error: type mismatch for argument 0 (function expects int, got bool)
ResolveError.dfy(37,19): Error: type mismatch for argument 0 (function expects int, got bool)
ResolveError.dfy(31,16): Error: arguments must have the same type (got int and bool)
ResolveError.dfy(35,25): Error: arguments must have the same type (got bool and int)
ResolveError.dfy(38,22): Error: arguments must have the same type (got set<object> and int)
ResolveError.dfy(47,18): Error: Precondition must be boolean (got int)
ResolveError.dfy(46,15): Error: a reads-clause expression must denote an object or a collection of objects (instead got int)
ResolveError.dfy(56,9): Error: condition is expected to be of type bool, but is () -> bool
ResolveError.dfy(59,39): Error: arguments must have the same type (got A -> B and object)
>>>>>>> 16b7d12d
ResolveError.dfy(62,11): Error: arguments must have the same type (got A -> B and object)
ResolveError.dfy(68,24): Error: unresolved identifier: _
22 resolution/type errors detected in ResolveError.dfy<|MERGE_RESOLUTION|>--- conflicted
+++ resolved
@@ -1,29 +1,10 @@
 ResolveError.dfy(86,6): Error: RHS (of type ((int,bool)) -> real) not assignable to LHS (of type (int,bool) -> real)
-<<<<<<< HEAD
-ResolveError.dfy(91,15): Error: incorrect type of method in-parameter 0 (expected ? -> ?, got (int,bool) -> real)
-=======
 ResolveError.dfy(91,15): Error: incorrect type of method in-parameter 0 (expected int -> ?, got (int,bool) -> real)
->>>>>>> 16b7d12d
 ResolveError.dfy(101,6): Error: RHS (of type (()) -> real) not assignable to LHS (of type () -> real)
 ResolveError.dfy(102,6): Error: RHS (of type () -> real) not assignable to LHS (of type (()) -> real)
 ResolveError.dfy(7,9): Error: the number of left-hand sides (1) and right-hand sides (2) must match for a multi-assignment
 ResolveError.dfy(8,9): Error: the number of left-hand sides (1) and right-hand sides (2) must match for a multi-assignment
 ResolveError.dfy(21,6): Error: LHS of assignment must denote a mutable field
-<<<<<<< HEAD
-ResolveError.dfy(31,16): Error: arguments must have the same type (got int and bool)
-ResolveError.dfy(32,12): Error: wrong number of arguments to function application (function type 'int -> int' expects 1, got 2)
-ResolveError.dfy(33,13): Error: type mismatch for argument 0 (function expects int, got bool)
-ResolveError.dfy(34,22): Error: type mismatch for argument 0 (function expects int, got bool)
-ResolveError.dfy(35,25): Error: arguments must have the same type (got bool and int)
-ResolveError.dfy(36,21): Error: wrong number of arguments to function application (function 'requires' expects 1, got 2)
-ResolveError.dfy(37,19): Error: type mismatch for argument 0 (function expects int, got bool)
-ResolveError.dfy(38,22): Error: arguments must have the same type (got set<object> and int)
-ResolveError.dfy(39,18): Error: wrong number of arguments to function application (function 'reads' expects 1, got 2)
-ResolveError.dfy(46,15): Error: a reads-clause expression must denote an object or a collection of objects (instead got int)
-ResolveError.dfy(47,7): Error: Precondition must be boolean (got int)
-ResolveError.dfy(56,9): Error: condition is expected to be of type bool, but is () -> bool
-ResolveError.dfy(59,39): Error: arguments must have the same type (got A -> B and ?)
-=======
 ResolveError.dfy(32,12): Error: wrong number of arguments to function application (function type 'int -> int' expects 1, got 2)
 ResolveError.dfy(36,21): Error: wrong number of arguments to function application (function 'requires' expects 1, got 2)
 ResolveError.dfy(39,18): Error: wrong number of arguments to function application (function 'reads' expects 1, got 2)
@@ -37,7 +18,6 @@
 ResolveError.dfy(46,15): Error: a reads-clause expression must denote an object or a collection of objects (instead got int)
 ResolveError.dfy(56,9): Error: condition is expected to be of type bool, but is () -> bool
 ResolveError.dfy(59,39): Error: arguments must have the same type (got A -> B and object)
->>>>>>> 16b7d12d
 ResolveError.dfy(62,11): Error: arguments must have the same type (got A -> B and object)
 ResolveError.dfy(68,24): Error: unresolved identifier: _
 22 resolution/type errors detected in ResolveError.dfy