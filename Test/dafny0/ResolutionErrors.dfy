// RUN: %dafny /compile:0 /print:"%t.print" /dprint:"%t.dprint" "%s" > "%t"
// RUN: %diff "%s.expect" "%t"

//Should not verify, as ghost loops should not be allowed to diverge.
method GhostDivergentLoop()
{
   var a := new int [2];
   a[0] := 1;
   a[1] := -1;
   ghost var i := 0;
   while (i < 2)
      decreases *; // error: not allowed on a ghost loop
      invariant i <= 2;
      invariant (forall j :: 0 <= j && j < i ==> a[j] > 0);
   {
     i := 0;
   }
   assert a[1] != a[1]; // ...for then this would incorrectly verify
}

method ManyIndices<T>(a: array3<T>, b: array<T>, m: int, n: int)
{
  // the following invalid expressions were once incorrectly resolved:
  var x := a[m, n];        // error
  var y := a[m];           // error
  var z := b[m, n, m, n];  // error
}

method SB(b: array2<int>, s: int) returns (x: int, y: int)
  requires b != null;
{
  while
  {
    case b[x,y] == s =>
  }
}

// -------- name resolution

class Global {
  var X: int;
  function method F(x: int): int { x }
  static function method G(x: int): int { x }
  method M(x: int) returns (r: int)
  {
    r := x + X;
  }
  static method N(x: int) returns (r: int)
  {
    r := x + X;  // error: cannot access instance field X from static method
  }
}

method TestNameResolution0() {
  var z: int;
  z := Global.X;  // error: X is an instance field
  z := F(2);  // error: cannot resolve F
  z := Global.F(2);  // error: invocation of instance function requires an instance
  z := G(2);  // error: cannot resolve G
  z := Global.G(2);
  z := M(2);  // error: cannot resolve M
  z := Global.M(2);  // error: call to instance method requires an instance
  z := N(1);  // error: cannot resolve N
  z := Global.N(1);

  z := z(5);  // error: using local as if it were a function
  z := Global.z;  // error: class Global does not have a member z

  var Global: Global;  // a local variable with the name 'Global'
  z := Global.X;  // this means the instance field X of the object stored in the local variable 'Global'
  var gg: Global := null;
  var y := gg.G(5);
  y := gg.N(5);
}

datatype Abc = Abel | Benny | Cecilia(y: int) | David(x: int) | Eleanor;
datatype Xyz = Alberta | Benny | Constantine(y: int) | David(x: int);
datatype Rst = David(x: int, y: int);

function Tuv(arg0: Abc, arg1: bool): int { 10 }
var Eleanor: bool;

method TestNameResolution1() {
  var a0 := Abel;
  var a1 := Alberta;
  var b0 := Benny;  // error: there's more than one constructor with the name Benny; needs qualification
  var b1 := Abc.Benny;
  var b2 := Xyz.Benny;
  var Benny := 15;  // introduce a local variable with the name 'Benny'
  var b3 := Benny;
  var d0 := David(20);  // error: constructor name David is ambiguous
  var d1 := David;  // error: constructor name David is ambiguous (never mind that the signature does
                    // not match either of them)
  var d2 := David(20, 40);  // error: constructor name Davis is ambiguous (never mind that the given
                            // parameters match the signature of only one of those constructors)
  var d3 := Abc.David(20, 40);  // error: wrong number of parameters
  var d4 := Rst.David(20, 40);
  var e := Eleanor;
  assert Tuv(e, this.Eleanor) == 10;
}

// --------------- ghost tests -------------------------------------

datatype GhostDt =
  Nil(ghost extraInfo: int) |
  Cons(data: int, tail: GhostDt, ghost moreInfo: int);

class GhostTests {
  method M(dt: GhostDt) returns (r: int) {
    ghost var g := 5;
    r := g;  // error: RHS is ghost, LHS is not
    r := F(18, g);  // error: RHS is a ghost and will not be available at run time
    r := G(20, g);  // it's fine to pass a ghost as a parameter to a non-ghost, because
                    // only the ghost goes away during compilation
    r := N(22, g);  // ditto
    r := N(g, 22);  // error: passing in 'g' as non-ghost parameter
    r := P(24, 22);  // error: 'P' is ghost, but its result is assigned to a non-ghost

    match (dt) {
      case Nil(gg) =>
      case Cons(dd, tt, gg) =>
        r := G(dd, dd);  // fine
        r := G(dd, gg);  // fine
        r := G(gg, gg);  // error: cannot pass ghost 'gg' as non-ghost parameter to 'G'
    }
    var dd;
    dd := GhostDt.Nil(g);  // fine
    dd := GhostDt.Cons(g, dt, 2);  // error: cannot pass 'g' as non-ghost parameter
    ghost var dtg := GhostDt.Cons(g, dt, 2);  // fine, since result is ghost
  }
  function F(x: int, y: int): int {
    y
  }
  function method G(x: int, ghost y: int): int {
    y  // error: cannot return a ghost from a non-ghost function
  }
  function method H(dt: GhostDt): int {
    match dt
    case Nil(gg) =>  gg  // error: cannot return a ghost from a non-ghost function
    case Cons(dd, tt, gg) =>  dd + gg  // error: ditto
  }
  method N(x: int, ghost y: int) returns (r: int) {
    r := x;
  }
  ghost method P(x: int, y: int) returns (r: int) {
    ghost var g := 5;
    r := y;  // allowed, since the entire method is ghost
    r := r + g;  // fine, for the same reason
    r := N(20, 20);  // error: call to non-ghost method from ghost method is not okay
  }
  ghost method NiceTry()
    ensures false;
  {
    while (true)
      decreases *;  // error:  not allowed in ghost context
    {
    }
  }
  ghost method BreaksAreFineHere(t: int)
  {
    var n := 0;
    ghost var k := 0;
    while (true)
      invariant n <= 112;
      decreases 112 - n;
    {
      label MyStructure: {
        if (k % 17 == 0) { break MyStructure; }  // this is fine, because it's a ghost method
        k := k + 1;
      }
      label MyOtherStructure:
      if (k % 17 == 0) {
        break MyOtherStructure;
      } else {
        k := k + 1;
      }

      if (n == 112) {
        break;
      } else if (n == t) {
        return;
      }
      n := n + 1;
    }
  }
  method BreakMayNotBeFineHere(ghost t: int)
  {
    var n := 0;
    ghost var k := 0;
    var p := 0;
    while (true)
      invariant n <= 112;
      decreases 112 - n;
    {
      label MyStructure: {
        if (k % 17 == 0) { break MyStructure; }  // error: break from ghost to non-ghost point
        k := k + 1;
      }
      label MyOtherStructure:
      if (k % 17 == 0) {
        break MyOtherStructure;  // this break is fine
      } else {
        k := k + 1;
      }

      var dontKnow;
      if (n == 112) {
        ghost var m := 0;
        label LoopLabel0:
        label LoopLabel1:
        while (m < 200) {
          if (m % 103 == 0) {
            if {
              case true => break;  // fine, since this breaks out of the enclosing ghost loop
              case true => break LoopLabel0;  // fine
              case true => break LoopLabel1;  // fine
            }
          } else if (m % 101 == 0) {
            break break;  // error: break out of non-ghost loop from ghost context
          }
          m := m + 3;
        }
        break;
      } else if (dontKnow == 708) {
        var q := 0;
        while (q < 1) {
          label IfNest:
          if (p == 67) {
            break break;  // fine, since this is not a ghost context
          } else if (*) {
            break break break;  // error: tries to break out of more loop levels than there are
          } else if (*) {
            break break;  // fine, since this is not a ghost context
          } else if (k == 67) {
            break break;  // error, because this is a ghost context
          }
          q := q + 1;
        }
      } else if (n == t) {
        return;  // error: this is a ghost context trying to return from a non-ghost method
      }
      n := n + 1;
      p := p + 1;
    }
  }
}

method DuplicateLabels(n: int) {
  var x;
  if (n < 7) {
    label DuplicateLabel: x := x + 1;
  } else {
    label DuplicateLabel: x := x + 1;
  }
  label DuplicateLabel: x := x + 1;
  label DuplicateLabel: {
    label AnotherLabel:
    label DuplicateLabel:  // error: duplicate label
    label OneMoreTime:
    x := x + 1;
  }
  label DuplicateLabel:
  label DuplicateLabel:  // error: duplicate label
  x := x + 1;
  label DuplicateLabel: x := x + 1;
}

// --------------- constructors -------------------------------------

class ClassWithConstructor {
  var y: int;
  method NotTheOne() { }
  constructor InitA() { }
  constructor InitB() modifies this; { y := 20; }
}

class ClassWithoutConstructor {
  method Init() modifies this; { }
}

method ConstructorTests()
{
  var o := new object;  // fine: does not have any constructors

  o := new ClassWithoutConstructor;  // fine: don't need to call anything particular method
  o := new ClassWithoutConstructor.Init();  // this is also fine

  var c := new ClassWithConstructor.InitA();
  c := new ClassWithConstructor;  // error: must call a constructor
  c := new ClassWithConstructor.NotTheOne();  // error: must call a constructor, not an arbitrary method
  c := new ClassWithConstructor.InitB();
  c.InitB();  // error: not allowed to call constructors except during allocation
}

// ------------------- datatype destructors ---------------------------------------

datatype DTD_List = DTD_Nil | DTD_Cons(Car: int, Cdr: DTD_List, ghost g: int);

method DatatypeDestructors(d: DTD_List) {
  if {
    case d.DTD_Nil? =>
      assert d == DTD_Nil;
    case d.DTD_Cons? =>
      var hd := d.Car;
      var tl := d.Cdr;
      assert hd == d.Cdr;  // type error
      assert tl == d.Car;  // type error
      assert d.DTD_Cons? == d.Car;  // type error
      assert d == DTD_Cons(hd, tl, 5);
      ghost var g0 := d.g;  // fine
      var g1 := d.g;  // error: cannot use ghost member in non-ghost code
  }
}

// ------------------- print statements ---------------------------------------

method PrintOnlyNonGhosts(a: int, ghost b: int)
{
  print "a: ", a, "\n";
  print "b: ", b, "\n";  // error: print statement cannot take ghosts
}

// ------------------- auto-added type arguments ------------------------------

class GenericClass<T> { var data: T; }

method MG0(a: GenericClass, b: GenericClass)
  requires a != null && b != null;
  modifies a;
{
  a.data := b.data;  // allowed, since both a and b get the same auto type argument
}

method G_Caller()
{
  var x := new GenericClass;
  MG0(x, x);  // fine
  var y := new GenericClass;
  MG0(x, y);  // also fine (and now y's type argument is constrained to be that of x's)
  var z := new GenericClass<int>;
  y.data := z.data;  // this will have the effect of unifying all type args so far to be 'int'
  assert x.data == 5;  // this is type correct

  var w := new GenericClass<bool>;
  MG0(x, w);  // error: types don't match up
}

datatype GList<T> = GNil | GCons(hd: T, tl: GList);

method MG1(l: GList, n: nat)
{
  if (n != 0) {
    MG1(l, n-1);
    MG1(GCons(12, GCons(20, GNil)), n-1);
  }
  var t := GCons(100, GNil);
  t := GCons(120, l);  // error: types don't match up (List<T$0> versus List<int>)
}

// ------------------- calc statements ------------------------------

method TestCalc(m: int, n: int, a: bool, b: bool)
{
  calc {
    a + b; // error: invalid line
    n + m;
  }
  calc {
    a && b;
    n + m; // error: all lines must have the same type
  }
  calc ==> {
    n + m; // error: ==> operator requires boolean lines
    n + m + 1;
    n + m + 2;
  }
  calc {
    n + m;
    n + m + 1;
    ==> n + m + 2; // error: ==> operator requires boolean lines
  }
  calc {
    n + m;
    { print n + m; } // error: non-ghost statements are not allowed in hints
    m + n;
  }
}

/* Side-effect checks */
ghost var ycalc: int;

ghost method Mod(a: int)
  modifies this;
  ensures ycalc == a;
{
  ycalc := a;
}

ghost method Bad()
  modifies this;
  ensures 0 == 1;
{
  var x: int;
  calc {
    0;
    { Mod(0); }     // methods with side-effects are not allowed
    ycalc;
    { ycalc := 1; } // heap updates are not allowed
    1;
    { x := 1; }     // updates to locals defined outside of the hint are not allowed
    x;
    {
      var x: int;
      x := 1;       // this is OK
    }
    1;
  }
}

// ------------------- nameless constructors ------------------------------

class YHWH {
  var data: int;
  constructor (x: int)
    modifies this;
  {
    data := x;
  }
  constructor (y: bool)  // error: duplicate constructor name
  {
  }
  method Test() {
    var IAmWhoIAm := new YHWH(5);
    IAmWhoIAm := new YHWH._ctor(7);  // but, in fact, it is also possible to use the underlying name
    IAmWhoIAm := new YHWH;  // error: the class has a constructor, so one must be used
    var s := new Lucifer.Init(5);
    s := new Lucifer.FromArray(null);
    s := new Lucifer(false);
    s := new Lucifer._ctor(false);
    s := new Lucifer.M();  // error: there is a constructor, so one must be called
    s := new Lucifer;  // error: there is a constructor, so one must be called
    var l := new Lamb;
    l := new Lamb();  // error: there is no default constructor
    l := new Lamb.Gwen();
  }
}

class Lucifer {
  constructor Init(y: int) { }
  constructor (nameless: bool) { }
  constructor FromArray(a: array<int>) { }
  method M() { }
}

class Lamb {
  method Jesus() { }
  method Gwen() { }
}

// ------------------- assign-such-that and ghosts ------------------------------

method AssignSuchThatFromGhost()
{
  var x: int;
  ghost var g: int;

  x := g;  // error: ghost cannot flow into non-ghost

  x := *;
  assume x == g;  // this mix of ghosts and non-ghosts is cool (but, of course,
                  // the compiler will complain)

  x :| x == g;  // error: left-side has non-ghost, so RHS must be non-ghost as well

  x :| assume x == g;  // this is cool, since it's an assume (but, of course, the
                       // compiler will complain)

  x :| x == 5;
  g :| g <= g;
  g :| assume g < g;  // the compiler will complain here, despite the LHS being
                      // ghost -- and rightly so, since an assume is used
}

// ------------------------ inferred type arguments ----------------------------

// Put the following tests in a separate module, so that the method bodies will
// be type checked even if there are resolution errors in other modules.
module NoTypeArgs0 {
  datatype List<T> = Nil | Cons(T, List);
  datatype Tree<A,B> = Leaf(A, B) | Node(Tree, Tree<B,A>);

  method DoAPrefix0<A, B, C>(xs: List) returns (ys: List<A>)
  {
    ys := xs;
  }

  method DoAPrefix1<A, B, C>(xs: List) returns (ys: List<B>)
  {
    ys := xs;  // error: List<B> cannot be assign to a List<A>
  }

  method DoAPrefix2<A, B, C>(xs: List) returns (ys: List<B>)
  {
    ys := xs;  // error: List<B> cannot be assign to a List<A>
  }

  function FTree0(t: Tree): Tree
  {
    match t
    case Leaf(_,_) => t
    case Node(x, y) => x
  }

  function FTree1(t: Tree): Tree
  {
    match t
    case Leaf(_,_) => t
    case Node(x, y) => y  // error: y does not have the right type
  }

  function FTree2<A,B,C>(t: Tree): Tree<A,B>
  {
    t
  }
}

module NoTypeArgs1 {
  datatype Tree<A,B> = Leaf(A, B) | Node(Tree, Tree<B,A>);

  function FTree3<T>(t: Tree): Tree<T,T>  // error: type of 't' does not have enough type parameters
  {
    t
  }
}

// ----------- let-such-that expressions ------------------------

method LetSuchThat(ghost z: int, n: nat)
{
  var x: int;
  x := var y :| y < 0; y;  // fine

  x := var y :| y < z; y;  // error (x2): RHS depends on a ghost (both on the :| expression and on the z variable)

  x := var w :| w == 2*w; w;
  x := var w := 2*w; w;  // error: the 'w' in the RHS of the assignment is not in scope
  ghost var xg := var w :| w == 2*w; w;
}

// ------------ quantified variables whose types are not inferred ----------

module NonInferredType {
  predicate P<T>(x: T)

  method NonInferredType0(x: int)
  {
    var t;
    assume forall z :: P(z) && z == t;
    assume t == x;  // this statement determined the type of z
  }

  method NonInferredType1(x: int)
  {
    var t;
    assume forall z :: P(z) && z == t;  // error: the type of z is not determined
  }
}

// ------------ Here are some tests that ghost contexts don't allocate objects -------------

module GhostAllocationTests {
  class G { }
  iterator GIter() { }

  ghost method GhostNew0()
    ensures exists o: G :: o != null && fresh(o);
  {
    var p := new G;  // error: ghost context is not allowed to allocate state
    p := new G;  // error: ditto
  }

  method GhostNew1(n: nat)
  {
    var a := new G[n];
    forall i | 0 <= i < n {
      a[i] := new G;  // error: 'new' is currently not supported in forall statements
    }
    forall i | 0 <= i < n
      ensures true;  // this makes the whole 'forall' statement into a ghost statement
    {
      a[i] := new G;  // error: 'new' not allowed in ghost contexts, and proof-forall cannot update state
    }
  }

  method GhostNew2(n: nat, ghost g: int) returns (t: G, z: int)
  {
    if n < 0 {
      z, t := 5, new G;  // fine
    }
    if n < g {
      var zz, tt := 5, new G;  // error: 'new' not allowed in ghost contexts
    }
  }

  method GhostNew3(ghost b: bool)
  {
    if (b) {
      var y := new GIter();  // error: 'new' not allowed in ghost contexts (and a non-ghost method is not allowed to be called here either)
    }
  }

  method GhostNew4(n: nat)
  {
    var g := new G;
    calc {
      5;
      { var y := new G; }  // error: 'new' not allowed in ghost contexts
      2 + 3;
      { if n != 0 { GhostNew4(n-1); } }  // error: cannot call non-ghost method in a ghost context
      1 + 4;
      { GhostNew5(g); }  // error: cannot call method with nonempty modifies
      -5 + 10;
    }
  }

  ghost method GhostNew5(g: G)
    modifies g;
  {
  }
}

// ------------------------- underspecified types ------------------------------

module UnderspecifiedTypes {
  method M(S: set<int>) {
    var n, p, T0 :| 12 <= n && n in T0 && 10 <= p && p in T0 && T0 <= S && p % 2 != n % 2;
    var T1 :| 12 in T1 && T1 <= S;
    var T2 :| T2 <= S && 12 in T2;
    var T3 :| 120 in T3;  // error: underspecified type
    var T3'0: set<int> :| 120 in T3'0;
    var T3'1: multiset<int> :| 120 in T3'1;
    var T3'2: map<int,bool> :| 120 in T3'2;
    var T3'3: seq<int> :| 120 in T3'3;
    var T4 :| T4 <= S;
  }
}

// ------------------------- lemmas ------------------------------

// a lemma is allowed to have out-parameters, but not a modifies clause
lemma MyLemma(x: int) returns (y: int)
  requires 0 <= x;
  modifies this;
  ensures 0 <= y;
{
  y := x;
}

// ------------------------- statements in expressions ------------------------------

module StatementsInExpressions {
  ghost method SideEffect()
    modifies this;
  {
  }

  method NonGhostMethod()
  {
  }

  ghost method M()
    modifies this;
  {
    calc {
      5;
      { SideEffect(); }  // error: cannot call method with side effects
      5;
    }
  }

  function F(): int
  {
    calc {
      6;
      { assert 6 < 8; }
      { NonGhostMethod(); }  // error: cannot call non-ghost method
      { var x := 8;
        while x != 0
          decreases *;  // error: cannot use 'decreases *' in a ghost context
        {
          x := x - 1;
        }
      }
      { var x := 8;
        while x != 0
        {
          x := x - 1;
        }
      }
      { MyField := 12; }  // error: cannot assign to a field
      { MyGhostField := 12; }  // error: cannot assign to any field
      { SideEffect(); }  // error: cannot call (ghost) method with a modifies clause
      { var x := 8;
        while x != 0
          modifies this;  // error: cannot use a modifies clause on a loop
        {
          x := x - 1;
        }
      }
      6;
    }
    5
  }

  var MyField: int;
  ghost var MyGhostField: int;

  method N()
  {
    var y :=
    calc {
      6;
      { assert 6 < 8; }
      { NonGhostMethod(); }  // error: cannot call non-ghost method
      { var x := 8;
        while x != 0
          decreases *;  // error: cannot use 'decreases *' in a ghost context
        {
          x := x - 1;
        }
      }
      { MyField := 12; }  // error: cannot assign to a field
      { MyGhostField := 12; }  // error: cannot assign to any field
      { M(); }  // error: cannot call (ghost) method with a modifies clause
      { var x := 8;
        while x != 0
          modifies this;  // error: cannot use a modifies clause on a loop
        {
          x := x - 1;
        }
      }
      { var x := 8;
        while x != 0
        {
          x := x - 1;
        }
      }
      6;
    }
    5;
  }

  ghost method MyLemma()
  ghost method MyGhostMethod()
    modifies this;
  method OrdinaryMethod()
  ghost method OutParamMethod() returns (y: int)

  function UseLemma(): int
  {
    MyLemma();
    MyGhostMethod();   // error: modifies state
    OrdinaryMethod();  // error: not a ghost
    OutParamMethod();  // error: has out-parameters
    10
  }
}

module GhostLetExpr {
  method M() {
    ghost var y;
    var x;
    var g := G(x, y);
    ghost var h := ghost var ta := F(); 5;
    var j := var tb := F(); 5;  // error: allowed only if 'tb' were ghost
    assert h == j;
  }

  function F(): int
  { 5 }

  function method G(x: int, ghost y: int): int
  {
    assert y == x;
    y  // error: not allowed in non-ghost context
  }

  datatype Dt = MyRecord(a: int, ghost b: int)

  method P(dt: Dt) {
    match dt {
      case MyRecord(aa, bb) =>
        ghost var z := aa + F();
        ghost var t0 := var y := z; z + 3;
        ghost var t1 := ghost var y := z + bb; y + z + 3;
        var t2 := ghost var y := z; y + 3;  // error: 'y' can only be used in ghost contexts
    }
  }

  function method FM(e: bool): int
  {
    if e then
      G(5, F())
    else
      var xyz := F();  // error: 'xyz' needs to be declared ghost to allow this
      G(5, xyz)
  }
}

module ObjectType {
  type B
  datatype Dt = Blue | Green
  codatatype CoDt = Cons(int, CoDt)
  class MyClass { }

  method M<G>(zz: array<B>, j: int, b: B, co: CoDt, g: G) returns (o: object)
    requires zz != null && 0 <= j < zz.Length;
  {
    o := b;  // error
    o := 17;  // error
    o := zz[j];  // error
    o := null;
    o := zz;
    o := new MyClass;
    o := o;
    o := g;  // error
    o := Blue;  // error
    o := co;  // error
  }
}

// ------------------ modify statment ---------------------------

class ModifyStatementClass {
  var x: int;
  ghost var g: int;
  method M()
  {
    modify x;  // error: type error
  }
  ghost method G0()
    modifies `g;
    modifies `x;  // error: non-ghost field mentioned in ghost context
  {
    modify `g;
    modify `x;  // error: non-ghost field mentioned in ghost context
  }
  method G1()
    modifies this;
  {
    modify `x;
    if g < 100 {
      // we are now in a ghost context
      modify `x;  // error: non-ghost field mentioned in ghost context
    }
  }
  method G2(y: nat)
    modifies this;
  {
    if g < 100 {
      // we're now in a ghost context
      var n := 0;
      while n < y
        modifies `x;  // error: non-ghost field mentioned in ghost context
      {
        if * {
          g := g + 1;  // if we got as far as verification, this would be flagged as an error too
        }
        n := n + 1;
      }
    }
    modify `x;  // fine
    ghost var i := 0;
    while i < y
      modifies `x;  // error: non-ghost field mentioned in ghost context
    {
      i := i + 1;
    }
  }
}

module LhsLvalue {
  method M()
  {
    var mySeq: seq<int>;
    var a := new int[78];
    var b := new int[100, 200];
    var c := new MyRecord[29];

    mySeq[0] := 5;  // error: cannot assign to a sequence element
    mySeq[0] := MyLemma();  // error: ditto
    a[0] := 5;
    a[0] := MyLemma();
    b[20, 18] := 5;
    b[20, 18] := MyLemma();
    c[25].x := 5;  // error: cannot assign to a destructor
    c[25].x := MyLemma();  // error: ditto
    mySeq[0..4] := 5;  // error: cannot assign to a range
    mySeq[0..4] := MyLemma();  // error: ditto
    a[0..4] := 5;  // error: cannot assign to a range
    a[0..4] := MyLemma();  // error: ditto
  }

  datatype MyRecord = Make(x: int, y: int)

  method MyLemma() returns (w: int)
}

// ------------------- dirty loops -------------------

method DirtyM(S: set<int>) {
  forall s | s in S ensures s < 0;
  assert s < 0; // error: s is unresolved
}

// ------------------- tuples -------------------

method TupleResolution(x: int, y: int, r: real)
{
  var unit: () := ();
  var expr: int := (x);
  var pair: (int,int) := (x, x);
  var triple: (int,int,int) := (y, x, x);
  var badTriple: (int,real,int) := (y, x, r);  // error: parameters 1 and 2 have the wrong types
  var quadruple: (int,real,int,real) := (y, r, x);  // error: trying to use a triple as a quadruple

  assert unit == ();
  assert pair.0 == pair.1;
  assert triple.2 == x;

  assert triple.2;  // error: 2 has type int, not the expected bool
  assert triple.3 == pair.x;  // error(s):  3 and x are not destructors

  var k0 := (5, (true, 2, 3.14));
  var k1 := (((false, 10, 2.7)), 100, 120);
  if k0.1 == k1.0 {
    assert false;
  } else if k0.1.1 < k1.0.1 {
    assert k1.2 == 120;
  }

  // int and (int) are the same type (i.e., there are no 1-tuples)
  var pp: (int) := x;
  var qq: int := pp;
}

// ------------------- conversions -------------------

method TypeConversions(m: nat, i: int, r: real) returns (n: nat, j: int, s: real)
{
  n := int(r);
  j := int(r);
  s := real(m);  // nat->real is allowed, just like int->real is
  s := real(i);
  s := real(i) / 2;  // error: division expects two reals
  s := 15 % s;  // error: modulus is not defined for reals

  s := (2.0 / 1.7) + (r / s) - (--r) * -12.3;

  s := real(s);  // error: cannot convert real->real
  j := int(j);  // error: cannot convert int->int
  j := int(n);  // error: cannot convert nat->int
}

// --- filling in type arguments and checking that there aren't too many ---

module TypeArgumentCount {
  class C<T> {
    var f: T;
  }

  method R0(a: array3, c: C)

  method R1()
  {
    var a: array3;
    var c: C;
  }

  method R2<T>()
  {
    var a: array3<T,int>;  // error: too many type arguments
    var c: C<T,int>;  // error: too many type arguments
  }
}

// --- Type synonyms ---

module BadTypeSynonyms {
  datatype List<T> = Nil | Cons(T, List)
  type BadSyn0 = List  // error: must have at least one type parameter
  type BadSyn1 = badName  // error: badName does not denote a type
  type BadSyn2 = List<X>  // error: X does not denote a type
  type BadSyn2 = int  // error: repeated name
}

// --- cycles ---

module CycleError0 {
  type A = A  // error: cycle: A -> A
}
module CycleError1 {
  type A = B  // error: cycle: A -> B -> A
  type B = A
}
module CycleError2 {
  type A = B  // error: cycle: A -> B -> A
  type B = set<A>
}
module CycleErrors3 {
  type A = (B, D<bool>)
  type B = C
  class C {
    var a: A;  // this is fine
  }
  datatype D<X> = Make(A, B, C)  // error: cannot construct a D<X>
}
module CycleError4 {
  type A = B  // error: cycle: A -> B -> A
  type B = C<A>
  class C<T> { }
}
module CycleError5 {
  type A = B  // error: cycle: A -> B -> A
  type B = Dt<A>
  datatype Dt<T> = Make(T)
}

// --- attributes in top-level declarations ---

iterator {:myAttribute x} Iter() {  // error: x does not refer to anything
}

class {:myAttribute x} C {  // error: x does not refer to anything
}

datatype {:myAttribute x} Dt = Blue  // error: x does not refer to anything

type {:myAttribute x} Something  // error: x does not refer to anything

type {:myAttribute x} Synonym = int  // error: x does not refer to anything

module {:myAttribute x} Modulette {  // error: x does not refer to anything
}

// --- opaque types with type parameters ---

module OpaqueTypes0 {
  type P<AA>
  method M<B>(p: P<B>) returns (q: P<B,B>)  // error: wrong param count
  {
    q := p;
  }
}

module OpaqueTypes1 {
  type P<A>

  method M0<B>(p: P<B>) returns (q: P<B>)
  {
    q := p;
    var m: P<BX>;  // error: BX undefined
  }

  method M1<B>(p: P<B>) returns (q: P)  // type parameter of q's type inferred
  {
    q := p;
  }

  method M2(p: P<int>) returns (q: P<bool>)
  {
    q := p;  // error: cannot assign P<bool> to P<int>
  }

  method M3<A,B>(p: P<A>) returns (q: P<B>)
  {
    q := p;  // error: cannot assign P<A> to P<B>
  }

  method M4<A>() returns (p: P<A>, q: P<int>)
  {
    q := p;  // error: cannot assign P<A> to P<int>
    p := q;  // error: cannot assign P<int> to P<A>
  }

  method EqualityTests<X>(p: P<int>, q: P<bool>, r: P<X>)
  {
    assert p != r;  // error: types must be the same in order to do compare
    assert q != r;  // error: types must be the same in order to do compare
    assert p != q;  // error: types must be the same in order to do compare
  }
}

// ----- new trait -------------------------------------------


trait J { }
type JJ = J
method TraitSynonym()
{
  var x := new JJ;  // error: new cannot be applied to a trait
}

// ----- set comprehensions where the term type is finite -----

module ObjectSetComprehensions {
  // allowed in non-ghost context:
  function A() : set<object> { set o : object | true :: o }

  lemma B() { var x := set o : object | true :: o; }

  // not allowed in non-ghost context:
  function method C() : set<object> { set o : object | true :: o }

  method D() { var x := set o : object | true :: o; }
}

<<<<<<< HEAD
// ------ regression test for type checking of integer division -----

method IntegerDivision(s: set<bool>)
{
  var t := s / s;  // error: / cannot be used with sets
=======
// ----- decreases * tests ----

method NonTermination_A()
{
  NonTermination_B();  // error: to call a non-terminating method, the caller must be marked 'decreases *'
}

method NonTermination_B()
  decreases *;
{
  while true
    decreases *;
  {
  }
}

method NonTermination_C()
{
  while true
    decreases *;  // error: to use an infinite loop, the enclosing method must be marked 'decreases *'
  {
  }
}

method NonTermination_D()
  decreases *;
{
  var n := 0;
  while n < 100  // note, no 'decreases *' here, even if the nested loop may fail to terminate
  {
    while *
      decreases *;
    {
    }
    n := n + 1;
  }
>>>>>>> 8af0f884
}
<|MERGE_RESOLUTION|>--- conflicted
+++ resolved
@@ -1,1162 +1,1161 @@
-// RUN: %dafny /compile:0 /print:"%t.print" /dprint:"%t.dprint" "%s" > "%t"
-// RUN: %diff "%s.expect" "%t"
-
-//Should not verify, as ghost loops should not be allowed to diverge.
-method GhostDivergentLoop()
-{
-   var a := new int [2];
-   a[0] := 1;
-   a[1] := -1;
-   ghost var i := 0;
-   while (i < 2)
-      decreases *; // error: not allowed on a ghost loop
-      invariant i <= 2;
-      invariant (forall j :: 0 <= j && j < i ==> a[j] > 0);
-   {
-     i := 0;
-   }
-   assert a[1] != a[1]; // ...for then this would incorrectly verify
-}
-
-method ManyIndices<T>(a: array3<T>, b: array<T>, m: int, n: int)
-{
-  // the following invalid expressions were once incorrectly resolved:
-  var x := a[m, n];        // error
-  var y := a[m];           // error
-  var z := b[m, n, m, n];  // error
-}
-
-method SB(b: array2<int>, s: int) returns (x: int, y: int)
-  requires b != null;
-{
-  while
-  {
-    case b[x,y] == s =>
-  }
-}
-
-// -------- name resolution
-
-class Global {
-  var X: int;
-  function method F(x: int): int { x }
-  static function method G(x: int): int { x }
-  method M(x: int) returns (r: int)
-  {
-    r := x + X;
-  }
-  static method N(x: int) returns (r: int)
-  {
-    r := x + X;  // error: cannot access instance field X from static method
-  }
-}
-
-method TestNameResolution0() {
-  var z: int;
-  z := Global.X;  // error: X is an instance field
-  z := F(2);  // error: cannot resolve F
-  z := Global.F(2);  // error: invocation of instance function requires an instance
-  z := G(2);  // error: cannot resolve G
-  z := Global.G(2);
-  z := M(2);  // error: cannot resolve M
-  z := Global.M(2);  // error: call to instance method requires an instance
-  z := N(1);  // error: cannot resolve N
-  z := Global.N(1);
-
-  z := z(5);  // error: using local as if it were a function
-  z := Global.z;  // error: class Global does not have a member z
-
-  var Global: Global;  // a local variable with the name 'Global'
-  z := Global.X;  // this means the instance field X of the object stored in the local variable 'Global'
-  var gg: Global := null;
-  var y := gg.G(5);
-  y := gg.N(5);
-}
-
-datatype Abc = Abel | Benny | Cecilia(y: int) | David(x: int) | Eleanor;
-datatype Xyz = Alberta | Benny | Constantine(y: int) | David(x: int);
-datatype Rst = David(x: int, y: int);
-
-function Tuv(arg0: Abc, arg1: bool): int { 10 }
-var Eleanor: bool;
-
-method TestNameResolution1() {
-  var a0 := Abel;
-  var a1 := Alberta;
-  var b0 := Benny;  // error: there's more than one constructor with the name Benny; needs qualification
-  var b1 := Abc.Benny;
-  var b2 := Xyz.Benny;
-  var Benny := 15;  // introduce a local variable with the name 'Benny'
-  var b3 := Benny;
-  var d0 := David(20);  // error: constructor name David is ambiguous
-  var d1 := David;  // error: constructor name David is ambiguous (never mind that the signature does
-                    // not match either of them)
-  var d2 := David(20, 40);  // error: constructor name Davis is ambiguous (never mind that the given
-                            // parameters match the signature of only one of those constructors)
-  var d3 := Abc.David(20, 40);  // error: wrong number of parameters
-  var d4 := Rst.David(20, 40);
-  var e := Eleanor;
-  assert Tuv(e, this.Eleanor) == 10;
-}
-
-// --------------- ghost tests -------------------------------------
-
-datatype GhostDt =
-  Nil(ghost extraInfo: int) |
-  Cons(data: int, tail: GhostDt, ghost moreInfo: int);
-
-class GhostTests {
-  method M(dt: GhostDt) returns (r: int) {
-    ghost var g := 5;
-    r := g;  // error: RHS is ghost, LHS is not
-    r := F(18, g);  // error: RHS is a ghost and will not be available at run time
-    r := G(20, g);  // it's fine to pass a ghost as a parameter to a non-ghost, because
-                    // only the ghost goes away during compilation
-    r := N(22, g);  // ditto
-    r := N(g, 22);  // error: passing in 'g' as non-ghost parameter
-    r := P(24, 22);  // error: 'P' is ghost, but its result is assigned to a non-ghost
-
-    match (dt) {
-      case Nil(gg) =>
-      case Cons(dd, tt, gg) =>
-        r := G(dd, dd);  // fine
-        r := G(dd, gg);  // fine
-        r := G(gg, gg);  // error: cannot pass ghost 'gg' as non-ghost parameter to 'G'
-    }
-    var dd;
-    dd := GhostDt.Nil(g);  // fine
-    dd := GhostDt.Cons(g, dt, 2);  // error: cannot pass 'g' as non-ghost parameter
-    ghost var dtg := GhostDt.Cons(g, dt, 2);  // fine, since result is ghost
-  }
-  function F(x: int, y: int): int {
-    y
-  }
-  function method G(x: int, ghost y: int): int {
-    y  // error: cannot return a ghost from a non-ghost function
-  }
-  function method H(dt: GhostDt): int {
-    match dt
-    case Nil(gg) =>  gg  // error: cannot return a ghost from a non-ghost function
-    case Cons(dd, tt, gg) =>  dd + gg  // error: ditto
-  }
-  method N(x: int, ghost y: int) returns (r: int) {
-    r := x;
-  }
-  ghost method P(x: int, y: int) returns (r: int) {
-    ghost var g := 5;
-    r := y;  // allowed, since the entire method is ghost
-    r := r + g;  // fine, for the same reason
-    r := N(20, 20);  // error: call to non-ghost method from ghost method is not okay
-  }
-  ghost method NiceTry()
-    ensures false;
-  {
-    while (true)
-      decreases *;  // error:  not allowed in ghost context
-    {
-    }
-  }
-  ghost method BreaksAreFineHere(t: int)
-  {
-    var n := 0;
-    ghost var k := 0;
-    while (true)
-      invariant n <= 112;
-      decreases 112 - n;
-    {
-      label MyStructure: {
-        if (k % 17 == 0) { break MyStructure; }  // this is fine, because it's a ghost method
-        k := k + 1;
-      }
-      label MyOtherStructure:
-      if (k % 17 == 0) {
-        break MyOtherStructure;
-      } else {
-        k := k + 1;
-      }
-
-      if (n == 112) {
-        break;
-      } else if (n == t) {
-        return;
-      }
-      n := n + 1;
-    }
-  }
-  method BreakMayNotBeFineHere(ghost t: int)
-  {
-    var n := 0;
-    ghost var k := 0;
-    var p := 0;
-    while (true)
-      invariant n <= 112;
-      decreases 112 - n;
-    {
-      label MyStructure: {
-        if (k % 17 == 0) { break MyStructure; }  // error: break from ghost to non-ghost point
-        k := k + 1;
-      }
-      label MyOtherStructure:
-      if (k % 17 == 0) {
-        break MyOtherStructure;  // this break is fine
-      } else {
-        k := k + 1;
-      }
-
-      var dontKnow;
-      if (n == 112) {
-        ghost var m := 0;
-        label LoopLabel0:
-        label LoopLabel1:
-        while (m < 200) {
-          if (m % 103 == 0) {
-            if {
-              case true => break;  // fine, since this breaks out of the enclosing ghost loop
-              case true => break LoopLabel0;  // fine
-              case true => break LoopLabel1;  // fine
-            }
-          } else if (m % 101 == 0) {
-            break break;  // error: break out of non-ghost loop from ghost context
-          }
-          m := m + 3;
-        }
-        break;
-      } else if (dontKnow == 708) {
-        var q := 0;
-        while (q < 1) {
-          label IfNest:
-          if (p == 67) {
-            break break;  // fine, since this is not a ghost context
-          } else if (*) {
-            break break break;  // error: tries to break out of more loop levels than there are
-          } else if (*) {
-            break break;  // fine, since this is not a ghost context
-          } else if (k == 67) {
-            break break;  // error, because this is a ghost context
-          }
-          q := q + 1;
-        }
-      } else if (n == t) {
-        return;  // error: this is a ghost context trying to return from a non-ghost method
-      }
-      n := n + 1;
-      p := p + 1;
-    }
-  }
-}
-
-method DuplicateLabels(n: int) {
-  var x;
-  if (n < 7) {
-    label DuplicateLabel: x := x + 1;
-  } else {
-    label DuplicateLabel: x := x + 1;
-  }
-  label DuplicateLabel: x := x + 1;
-  label DuplicateLabel: {
-    label AnotherLabel:
-    label DuplicateLabel:  // error: duplicate label
-    label OneMoreTime:
-    x := x + 1;
-  }
-  label DuplicateLabel:
-  label DuplicateLabel:  // error: duplicate label
-  x := x + 1;
-  label DuplicateLabel: x := x + 1;
-}
-
-// --------------- constructors -------------------------------------
-
-class ClassWithConstructor {
-  var y: int;
-  method NotTheOne() { }
-  constructor InitA() { }
-  constructor InitB() modifies this; { y := 20; }
-}
-
-class ClassWithoutConstructor {
-  method Init() modifies this; { }
-}
-
-method ConstructorTests()
-{
-  var o := new object;  // fine: does not have any constructors
-
-  o := new ClassWithoutConstructor;  // fine: don't need to call anything particular method
-  o := new ClassWithoutConstructor.Init();  // this is also fine
-
-  var c := new ClassWithConstructor.InitA();
-  c := new ClassWithConstructor;  // error: must call a constructor
-  c := new ClassWithConstructor.NotTheOne();  // error: must call a constructor, not an arbitrary method
-  c := new ClassWithConstructor.InitB();
-  c.InitB();  // error: not allowed to call constructors except during allocation
-}
-
-// ------------------- datatype destructors ---------------------------------------
-
-datatype DTD_List = DTD_Nil | DTD_Cons(Car: int, Cdr: DTD_List, ghost g: int);
-
-method DatatypeDestructors(d: DTD_List) {
-  if {
-    case d.DTD_Nil? =>
-      assert d == DTD_Nil;
-    case d.DTD_Cons? =>
-      var hd := d.Car;
-      var tl := d.Cdr;
-      assert hd == d.Cdr;  // type error
-      assert tl == d.Car;  // type error
-      assert d.DTD_Cons? == d.Car;  // type error
-      assert d == DTD_Cons(hd, tl, 5);
-      ghost var g0 := d.g;  // fine
-      var g1 := d.g;  // error: cannot use ghost member in non-ghost code
-  }
-}
-
-// ------------------- print statements ---------------------------------------
-
-method PrintOnlyNonGhosts(a: int, ghost b: int)
-{
-  print "a: ", a, "\n";
-  print "b: ", b, "\n";  // error: print statement cannot take ghosts
-}
-
-// ------------------- auto-added type arguments ------------------------------
-
-class GenericClass<T> { var data: T; }
-
-method MG0(a: GenericClass, b: GenericClass)
-  requires a != null && b != null;
-  modifies a;
-{
-  a.data := b.data;  // allowed, since both a and b get the same auto type argument
-}
-
-method G_Caller()
-{
-  var x := new GenericClass;
-  MG0(x, x);  // fine
-  var y := new GenericClass;
-  MG0(x, y);  // also fine (and now y's type argument is constrained to be that of x's)
-  var z := new GenericClass<int>;
-  y.data := z.data;  // this will have the effect of unifying all type args so far to be 'int'
-  assert x.data == 5;  // this is type correct
-
-  var w := new GenericClass<bool>;
-  MG0(x, w);  // error: types don't match up
-}
-
-datatype GList<T> = GNil | GCons(hd: T, tl: GList);
-
-method MG1(l: GList, n: nat)
-{
-  if (n != 0) {
-    MG1(l, n-1);
-    MG1(GCons(12, GCons(20, GNil)), n-1);
-  }
-  var t := GCons(100, GNil);
-  t := GCons(120, l);  // error: types don't match up (List<T$0> versus List<int>)
-}
-
-// ------------------- calc statements ------------------------------
-
-method TestCalc(m: int, n: int, a: bool, b: bool)
-{
-  calc {
-    a + b; // error: invalid line
-    n + m;
-  }
-  calc {
-    a && b;
-    n + m; // error: all lines must have the same type
-  }
-  calc ==> {
-    n + m; // error: ==> operator requires boolean lines
-    n + m + 1;
-    n + m + 2;
-  }
-  calc {
-    n + m;
-    n + m + 1;
-    ==> n + m + 2; // error: ==> operator requires boolean lines
-  }
-  calc {
-    n + m;
-    { print n + m; } // error: non-ghost statements are not allowed in hints
-    m + n;
-  }
-}
-
-/* Side-effect checks */
-ghost var ycalc: int;
-
-ghost method Mod(a: int)
-  modifies this;
-  ensures ycalc == a;
-{
-  ycalc := a;
-}
-
-ghost method Bad()
-  modifies this;
-  ensures 0 == 1;
-{
-  var x: int;
-  calc {
-    0;
-    { Mod(0); }     // methods with side-effects are not allowed
-    ycalc;
-    { ycalc := 1; } // heap updates are not allowed
-    1;
-    { x := 1; }     // updates to locals defined outside of the hint are not allowed
-    x;
-    {
-      var x: int;
-      x := 1;       // this is OK
-    }
-    1;
-  }
-}
-
-// ------------------- nameless constructors ------------------------------
-
-class YHWH {
-  var data: int;
-  constructor (x: int)
-    modifies this;
-  {
-    data := x;
-  }
-  constructor (y: bool)  // error: duplicate constructor name
-  {
-  }
-  method Test() {
-    var IAmWhoIAm := new YHWH(5);
-    IAmWhoIAm := new YHWH._ctor(7);  // but, in fact, it is also possible to use the underlying name
-    IAmWhoIAm := new YHWH;  // error: the class has a constructor, so one must be used
-    var s := new Lucifer.Init(5);
-    s := new Lucifer.FromArray(null);
-    s := new Lucifer(false);
-    s := new Lucifer._ctor(false);
-    s := new Lucifer.M();  // error: there is a constructor, so one must be called
-    s := new Lucifer;  // error: there is a constructor, so one must be called
-    var l := new Lamb;
-    l := new Lamb();  // error: there is no default constructor
-    l := new Lamb.Gwen();
-  }
-}
-
-class Lucifer {
-  constructor Init(y: int) { }
-  constructor (nameless: bool) { }
-  constructor FromArray(a: array<int>) { }
-  method M() { }
-}
-
-class Lamb {
-  method Jesus() { }
-  method Gwen() { }
-}
-
-// ------------------- assign-such-that and ghosts ------------------------------
-
-method AssignSuchThatFromGhost()
-{
-  var x: int;
-  ghost var g: int;
-
-  x := g;  // error: ghost cannot flow into non-ghost
-
-  x := *;
-  assume x == g;  // this mix of ghosts and non-ghosts is cool (but, of course,
-                  // the compiler will complain)
-
-  x :| x == g;  // error: left-side has non-ghost, so RHS must be non-ghost as well
-
-  x :| assume x == g;  // this is cool, since it's an assume (but, of course, the
-                       // compiler will complain)
-
-  x :| x == 5;
-  g :| g <= g;
-  g :| assume g < g;  // the compiler will complain here, despite the LHS being
-                      // ghost -- and rightly so, since an assume is used
-}
-
-// ------------------------ inferred type arguments ----------------------------
-
-// Put the following tests in a separate module, so that the method bodies will
-// be type checked even if there are resolution errors in other modules.
-module NoTypeArgs0 {
-  datatype List<T> = Nil | Cons(T, List);
-  datatype Tree<A,B> = Leaf(A, B) | Node(Tree, Tree<B,A>);
-
-  method DoAPrefix0<A, B, C>(xs: List) returns (ys: List<A>)
-  {
-    ys := xs;
-  }
-
-  method DoAPrefix1<A, B, C>(xs: List) returns (ys: List<B>)
-  {
-    ys := xs;  // error: List<B> cannot be assign to a List<A>
-  }
-
-  method DoAPrefix2<A, B, C>(xs: List) returns (ys: List<B>)
-  {
-    ys := xs;  // error: List<B> cannot be assign to a List<A>
-  }
-
-  function FTree0(t: Tree): Tree
-  {
-    match t
-    case Leaf(_,_) => t
-    case Node(x, y) => x
-  }
-
-  function FTree1(t: Tree): Tree
-  {
-    match t
-    case Leaf(_,_) => t
-    case Node(x, y) => y  // error: y does not have the right type
-  }
-
-  function FTree2<A,B,C>(t: Tree): Tree<A,B>
-  {
-    t
-  }
-}
-
-module NoTypeArgs1 {
-  datatype Tree<A,B> = Leaf(A, B) | Node(Tree, Tree<B,A>);
-
-  function FTree3<T>(t: Tree): Tree<T,T>  // error: type of 't' does not have enough type parameters
-  {
-    t
-  }
-}
-
-// ----------- let-such-that expressions ------------------------
-
-method LetSuchThat(ghost z: int, n: nat)
-{
-  var x: int;
-  x := var y :| y < 0; y;  // fine
-
-  x := var y :| y < z; y;  // error (x2): RHS depends on a ghost (both on the :| expression and on the z variable)
-
-  x := var w :| w == 2*w; w;
-  x := var w := 2*w; w;  // error: the 'w' in the RHS of the assignment is not in scope
-  ghost var xg := var w :| w == 2*w; w;
-}
-
-// ------------ quantified variables whose types are not inferred ----------
-
-module NonInferredType {
-  predicate P<T>(x: T)
-
-  method NonInferredType0(x: int)
-  {
-    var t;
-    assume forall z :: P(z) && z == t;
-    assume t == x;  // this statement determined the type of z
-  }
-
-  method NonInferredType1(x: int)
-  {
-    var t;
-    assume forall z :: P(z) && z == t;  // error: the type of z is not determined
-  }
-}
-
-// ------------ Here are some tests that ghost contexts don't allocate objects -------------
-
-module GhostAllocationTests {
-  class G { }
-  iterator GIter() { }
-
-  ghost method GhostNew0()
-    ensures exists o: G :: o != null && fresh(o);
-  {
-    var p := new G;  // error: ghost context is not allowed to allocate state
-    p := new G;  // error: ditto
-  }
-
-  method GhostNew1(n: nat)
-  {
-    var a := new G[n];
-    forall i | 0 <= i < n {
-      a[i] := new G;  // error: 'new' is currently not supported in forall statements
-    }
-    forall i | 0 <= i < n
-      ensures true;  // this makes the whole 'forall' statement into a ghost statement
-    {
-      a[i] := new G;  // error: 'new' not allowed in ghost contexts, and proof-forall cannot update state
-    }
-  }
-
-  method GhostNew2(n: nat, ghost g: int) returns (t: G, z: int)
-  {
-    if n < 0 {
-      z, t := 5, new G;  // fine
-    }
-    if n < g {
-      var zz, tt := 5, new G;  // error: 'new' not allowed in ghost contexts
-    }
-  }
-
-  method GhostNew3(ghost b: bool)
-  {
-    if (b) {
-      var y := new GIter();  // error: 'new' not allowed in ghost contexts (and a non-ghost method is not allowed to be called here either)
-    }
-  }
-
-  method GhostNew4(n: nat)
-  {
-    var g := new G;
-    calc {
-      5;
-      { var y := new G; }  // error: 'new' not allowed in ghost contexts
-      2 + 3;
-      { if n != 0 { GhostNew4(n-1); } }  // error: cannot call non-ghost method in a ghost context
-      1 + 4;
-      { GhostNew5(g); }  // error: cannot call method with nonempty modifies
-      -5 + 10;
-    }
-  }
-
-  ghost method GhostNew5(g: G)
-    modifies g;
-  {
-  }
-}
-
-// ------------------------- underspecified types ------------------------------
-
-module UnderspecifiedTypes {
-  method M(S: set<int>) {
-    var n, p, T0 :| 12 <= n && n in T0 && 10 <= p && p in T0 && T0 <= S && p % 2 != n % 2;
-    var T1 :| 12 in T1 && T1 <= S;
-    var T2 :| T2 <= S && 12 in T2;
-    var T3 :| 120 in T3;  // error: underspecified type
-    var T3'0: set<int> :| 120 in T3'0;
-    var T3'1: multiset<int> :| 120 in T3'1;
-    var T3'2: map<int,bool> :| 120 in T3'2;
-    var T3'3: seq<int> :| 120 in T3'3;
-    var T4 :| T4 <= S;
-  }
-}
-
-// ------------------------- lemmas ------------------------------
-
-// a lemma is allowed to have out-parameters, but not a modifies clause
-lemma MyLemma(x: int) returns (y: int)
-  requires 0 <= x;
-  modifies this;
-  ensures 0 <= y;
-{
-  y := x;
-}
-
-// ------------------------- statements in expressions ------------------------------
-
-module StatementsInExpressions {
-  ghost method SideEffect()
-    modifies this;
-  {
-  }
-
-  method NonGhostMethod()
-  {
-  }
-
-  ghost method M()
-    modifies this;
-  {
-    calc {
-      5;
-      { SideEffect(); }  // error: cannot call method with side effects
-      5;
-    }
-  }
-
-  function F(): int
-  {
-    calc {
-      6;
-      { assert 6 < 8; }
-      { NonGhostMethod(); }  // error: cannot call non-ghost method
-      { var x := 8;
-        while x != 0
-          decreases *;  // error: cannot use 'decreases *' in a ghost context
-        {
-          x := x - 1;
-        }
-      }
-      { var x := 8;
-        while x != 0
-        {
-          x := x - 1;
-        }
-      }
-      { MyField := 12; }  // error: cannot assign to a field
-      { MyGhostField := 12; }  // error: cannot assign to any field
-      { SideEffect(); }  // error: cannot call (ghost) method with a modifies clause
-      { var x := 8;
-        while x != 0
-          modifies this;  // error: cannot use a modifies clause on a loop
-        {
-          x := x - 1;
-        }
-      }
-      6;
-    }
-    5
-  }
-
-  var MyField: int;
-  ghost var MyGhostField: int;
-
-  method N()
-  {
-    var y :=
-    calc {
-      6;
-      { assert 6 < 8; }
-      { NonGhostMethod(); }  // error: cannot call non-ghost method
-      { var x := 8;
-        while x != 0
-          decreases *;  // error: cannot use 'decreases *' in a ghost context
-        {
-          x := x - 1;
-        }
-      }
-      { MyField := 12; }  // error: cannot assign to a field
-      { MyGhostField := 12; }  // error: cannot assign to any field
-      { M(); }  // error: cannot call (ghost) method with a modifies clause
-      { var x := 8;
-        while x != 0
-          modifies this;  // error: cannot use a modifies clause on a loop
-        {
-          x := x - 1;
-        }
-      }
-      { var x := 8;
-        while x != 0
-        {
-          x := x - 1;
-        }
-      }
-      6;
-    }
-    5;
-  }
-
-  ghost method MyLemma()
-  ghost method MyGhostMethod()
-    modifies this;
-  method OrdinaryMethod()
-  ghost method OutParamMethod() returns (y: int)
-
-  function UseLemma(): int
-  {
-    MyLemma();
-    MyGhostMethod();   // error: modifies state
-    OrdinaryMethod();  // error: not a ghost
-    OutParamMethod();  // error: has out-parameters
-    10
-  }
-}
-
-module GhostLetExpr {
-  method M() {
-    ghost var y;
-    var x;
-    var g := G(x, y);
-    ghost var h := ghost var ta := F(); 5;
-    var j := var tb := F(); 5;  // error: allowed only if 'tb' were ghost
-    assert h == j;
-  }
-
-  function F(): int
-  { 5 }
-
-  function method G(x: int, ghost y: int): int
-  {
-    assert y == x;
-    y  // error: not allowed in non-ghost context
-  }
-
-  datatype Dt = MyRecord(a: int, ghost b: int)
-
-  method P(dt: Dt) {
-    match dt {
-      case MyRecord(aa, bb) =>
-        ghost var z := aa + F();
-        ghost var t0 := var y := z; z + 3;
-        ghost var t1 := ghost var y := z + bb; y + z + 3;
-        var t2 := ghost var y := z; y + 3;  // error: 'y' can only be used in ghost contexts
-    }
-  }
-
-  function method FM(e: bool): int
-  {
-    if e then
-      G(5, F())
-    else
-      var xyz := F();  // error: 'xyz' needs to be declared ghost to allow this
-      G(5, xyz)
-  }
-}
-
-module ObjectType {
-  type B
-  datatype Dt = Blue | Green
-  codatatype CoDt = Cons(int, CoDt)
-  class MyClass { }
-
-  method M<G>(zz: array<B>, j: int, b: B, co: CoDt, g: G) returns (o: object)
-    requires zz != null && 0 <= j < zz.Length;
-  {
-    o := b;  // error
-    o := 17;  // error
-    o := zz[j];  // error
-    o := null;
-    o := zz;
-    o := new MyClass;
-    o := o;
-    o := g;  // error
-    o := Blue;  // error
-    o := co;  // error
-  }
-}
-
-// ------------------ modify statment ---------------------------
-
-class ModifyStatementClass {
-  var x: int;
-  ghost var g: int;
-  method M()
-  {
-    modify x;  // error: type error
-  }
-  ghost method G0()
-    modifies `g;
-    modifies `x;  // error: non-ghost field mentioned in ghost context
-  {
-    modify `g;
-    modify `x;  // error: non-ghost field mentioned in ghost context
-  }
-  method G1()
-    modifies this;
-  {
-    modify `x;
-    if g < 100 {
-      // we are now in a ghost context
-      modify `x;  // error: non-ghost field mentioned in ghost context
-    }
-  }
-  method G2(y: nat)
-    modifies this;
-  {
-    if g < 100 {
-      // we're now in a ghost context
-      var n := 0;
-      while n < y
-        modifies `x;  // error: non-ghost field mentioned in ghost context
-      {
-        if * {
-          g := g + 1;  // if we got as far as verification, this would be flagged as an error too
-        }
-        n := n + 1;
-      }
-    }
-    modify `x;  // fine
-    ghost var i := 0;
-    while i < y
-      modifies `x;  // error: non-ghost field mentioned in ghost context
-    {
-      i := i + 1;
-    }
-  }
-}
-
-module LhsLvalue {
-  method M()
-  {
-    var mySeq: seq<int>;
-    var a := new int[78];
-    var b := new int[100, 200];
-    var c := new MyRecord[29];
-
-    mySeq[0] := 5;  // error: cannot assign to a sequence element
-    mySeq[0] := MyLemma();  // error: ditto
-    a[0] := 5;
-    a[0] := MyLemma();
-    b[20, 18] := 5;
-    b[20, 18] := MyLemma();
-    c[25].x := 5;  // error: cannot assign to a destructor
-    c[25].x := MyLemma();  // error: ditto
-    mySeq[0..4] := 5;  // error: cannot assign to a range
-    mySeq[0..4] := MyLemma();  // error: ditto
-    a[0..4] := 5;  // error: cannot assign to a range
-    a[0..4] := MyLemma();  // error: ditto
-  }
-
-  datatype MyRecord = Make(x: int, y: int)
-
-  method MyLemma() returns (w: int)
-}
-
-// ------------------- dirty loops -------------------
-
-method DirtyM(S: set<int>) {
-  forall s | s in S ensures s < 0;
-  assert s < 0; // error: s is unresolved
-}
-
-// ------------------- tuples -------------------
-
-method TupleResolution(x: int, y: int, r: real)
-{
-  var unit: () := ();
-  var expr: int := (x);
-  var pair: (int,int) := (x, x);
-  var triple: (int,int,int) := (y, x, x);
-  var badTriple: (int,real,int) := (y, x, r);  // error: parameters 1 and 2 have the wrong types
-  var quadruple: (int,real,int,real) := (y, r, x);  // error: trying to use a triple as a quadruple
-
-  assert unit == ();
-  assert pair.0 == pair.1;
-  assert triple.2 == x;
-
-  assert triple.2;  // error: 2 has type int, not the expected bool
-  assert triple.3 == pair.x;  // error(s):  3 and x are not destructors
-
-  var k0 := (5, (true, 2, 3.14));
-  var k1 := (((false, 10, 2.7)), 100, 120);
-  if k0.1 == k1.0 {
-    assert false;
-  } else if k0.1.1 < k1.0.1 {
-    assert k1.2 == 120;
-  }
-
-  // int and (int) are the same type (i.e., there are no 1-tuples)
-  var pp: (int) := x;
-  var qq: int := pp;
-}
-
-// ------------------- conversions -------------------
-
-method TypeConversions(m: nat, i: int, r: real) returns (n: nat, j: int, s: real)
-{
-  n := int(r);
-  j := int(r);
-  s := real(m);  // nat->real is allowed, just like int->real is
-  s := real(i);
-  s := real(i) / 2;  // error: division expects two reals
-  s := 15 % s;  // error: modulus is not defined for reals
-
-  s := (2.0 / 1.7) + (r / s) - (--r) * -12.3;
-
-  s := real(s);  // error: cannot convert real->real
-  j := int(j);  // error: cannot convert int->int
-  j := int(n);  // error: cannot convert nat->int
-}
-
-// --- filling in type arguments and checking that there aren't too many ---
-
-module TypeArgumentCount {
-  class C<T> {
-    var f: T;
-  }
-
-  method R0(a: array3, c: C)
-
-  method R1()
-  {
-    var a: array3;
-    var c: C;
-  }
-
-  method R2<T>()
-  {
-    var a: array3<T,int>;  // error: too many type arguments
-    var c: C<T,int>;  // error: too many type arguments
-  }
-}
-
-// --- Type synonyms ---
-
-module BadTypeSynonyms {
-  datatype List<T> = Nil | Cons(T, List)
-  type BadSyn0 = List  // error: must have at least one type parameter
-  type BadSyn1 = badName  // error: badName does not denote a type
-  type BadSyn2 = List<X>  // error: X does not denote a type
-  type BadSyn2 = int  // error: repeated name
-}
-
-// --- cycles ---
-
-module CycleError0 {
-  type A = A  // error: cycle: A -> A
-}
-module CycleError1 {
-  type A = B  // error: cycle: A -> B -> A
-  type B = A
-}
-module CycleError2 {
-  type A = B  // error: cycle: A -> B -> A
-  type B = set<A>
-}
-module CycleErrors3 {
-  type A = (B, D<bool>)
-  type B = C
-  class C {
-    var a: A;  // this is fine
-  }
-  datatype D<X> = Make(A, B, C)  // error: cannot construct a D<X>
-}
-module CycleError4 {
-  type A = B  // error: cycle: A -> B -> A
-  type B = C<A>
-  class C<T> { }
-}
-module CycleError5 {
-  type A = B  // error: cycle: A -> B -> A
-  type B = Dt<A>
-  datatype Dt<T> = Make(T)
-}
-
-// --- attributes in top-level declarations ---
-
-iterator {:myAttribute x} Iter() {  // error: x does not refer to anything
-}
-
-class {:myAttribute x} C {  // error: x does not refer to anything
-}
-
-datatype {:myAttribute x} Dt = Blue  // error: x does not refer to anything
-
-type {:myAttribute x} Something  // error: x does not refer to anything
-
-type {:myAttribute x} Synonym = int  // error: x does not refer to anything
-
-module {:myAttribute x} Modulette {  // error: x does not refer to anything
-}
-
-// --- opaque types with type parameters ---
-
-module OpaqueTypes0 {
-  type P<AA>
-  method M<B>(p: P<B>) returns (q: P<B,B>)  // error: wrong param count
-  {
-    q := p;
-  }
-}
-
-module OpaqueTypes1 {
-  type P<A>
-
-  method M0<B>(p: P<B>) returns (q: P<B>)
-  {
-    q := p;
-    var m: P<BX>;  // error: BX undefined
-  }
-
-  method M1<B>(p: P<B>) returns (q: P)  // type parameter of q's type inferred
-  {
-    q := p;
-  }
-
-  method M2(p: P<int>) returns (q: P<bool>)
-  {
-    q := p;  // error: cannot assign P<bool> to P<int>
-  }
-
-  method M3<A,B>(p: P<A>) returns (q: P<B>)
-  {
-    q := p;  // error: cannot assign P<A> to P<B>
-  }
-
-  method M4<A>() returns (p: P<A>, q: P<int>)
-  {
-    q := p;  // error: cannot assign P<A> to P<int>
-    p := q;  // error: cannot assign P<int> to P<A>
-  }
-
-  method EqualityTests<X>(p: P<int>, q: P<bool>, r: P<X>)
-  {
-    assert p != r;  // error: types must be the same in order to do compare
-    assert q != r;  // error: types must be the same in order to do compare
-    assert p != q;  // error: types must be the same in order to do compare
-  }
-}
-
-// ----- new trait -------------------------------------------
-
-
-trait J { }
-type JJ = J
-method TraitSynonym()
-{
-  var x := new JJ;  // error: new cannot be applied to a trait
-}
-
-// ----- set comprehensions where the term type is finite -----
-
-module ObjectSetComprehensions {
-  // allowed in non-ghost context:
-  function A() : set<object> { set o : object | true :: o }
-
-  lemma B() { var x := set o : object | true :: o; }
-
-  // not allowed in non-ghost context:
-  function method C() : set<object> { set o : object | true :: o }
-
-  method D() { var x := set o : object | true :: o; }
-}
-
-<<<<<<< HEAD
-// ------ regression test for type checking of integer division -----
-
-method IntegerDivision(s: set<bool>)
-{
-  var t := s / s;  // error: / cannot be used with sets
-=======
-// ----- decreases * tests ----
-
-method NonTermination_A()
-{
-  NonTermination_B();  // error: to call a non-terminating method, the caller must be marked 'decreases *'
-}
-
-method NonTermination_B()
-  decreases *;
-{
-  while true
-    decreases *;
-  {
-  }
-}
-
-method NonTermination_C()
-{
-  while true
-    decreases *;  // error: to use an infinite loop, the enclosing method must be marked 'decreases *'
-  {
-  }
-}
-
-method NonTermination_D()
-  decreases *;
-{
-  var n := 0;
-  while n < 100  // note, no 'decreases *' here, even if the nested loop may fail to terminate
-  {
-    while *
-      decreases *;
-    {
-    }
-    n := n + 1;
-  }
->>>>>>> 8af0f884
-}
+// RUN: %dafny /compile:0 /print:"%t.print" /dprint:"%t.dprint" "%s" > "%t"
+// RUN: %diff "%s.expect" "%t"
+
+//Should not verify, as ghost loops should not be allowed to diverge.
+method GhostDivergentLoop()
+{
+   var a := new int [2];
+   a[0] := 1;
+   a[1] := -1;
+   ghost var i := 0;
+   while (i < 2)
+      decreases *; // error: not allowed on a ghost loop
+      invariant i <= 2;
+      invariant (forall j :: 0 <= j && j < i ==> a[j] > 0);
+   {
+     i := 0;
+   }
+   assert a[1] != a[1]; // ...for then this would incorrectly verify
+}
+
+method ManyIndices<T>(a: array3<T>, b: array<T>, m: int, n: int)
+{
+  // the following invalid expressions were once incorrectly resolved:
+  var x := a[m, n];        // error
+  var y := a[m];           // error
+  var z := b[m, n, m, n];  // error
+}
+
+method SB(b: array2<int>, s: int) returns (x: int, y: int)
+  requires b != null;
+{
+  while
+  {
+    case b[x,y] == s =>
+  }
+}
+
+// -------- name resolution
+
+class Global {
+  var X: int;
+  function method F(x: int): int { x }
+  static function method G(x: int): int { x }
+  method M(x: int) returns (r: int)
+  {
+    r := x + X;
+  }
+  static method N(x: int) returns (r: int)
+  {
+    r := x + X;  // error: cannot access instance field X from static method
+  }
+}
+
+method TestNameResolution0() {
+  var z: int;
+  z := Global.X;  // error: X is an instance field
+  z := F(2);  // error: cannot resolve F
+  z := Global.F(2);  // error: invocation of instance function requires an instance
+  z := G(2);  // error: cannot resolve G
+  z := Global.G(2);
+  z := M(2);  // error: cannot resolve M
+  z := Global.M(2);  // error: call to instance method requires an instance
+  z := N(1);  // error: cannot resolve N
+  z := Global.N(1);
+
+  z := z(5);  // error: using local as if it were a function
+  z := Global.z;  // error: class Global does not have a member z
+
+  var Global: Global;  // a local variable with the name 'Global'
+  z := Global.X;  // this means the instance field X of the object stored in the local variable 'Global'
+  var gg: Global := null;
+  var y := gg.G(5);
+  y := gg.N(5);
+}
+
+datatype Abc = Abel | Benny | Cecilia(y: int) | David(x: int) | Eleanor;
+datatype Xyz = Alberta | Benny | Constantine(y: int) | David(x: int);
+datatype Rst = David(x: int, y: int);
+
+function Tuv(arg0: Abc, arg1: bool): int { 10 }
+var Eleanor: bool;
+
+method TestNameResolution1() {
+  var a0 := Abel;
+  var a1 := Alberta;
+  var b0 := Benny;  // error: there's more than one constructor with the name Benny; needs qualification
+  var b1 := Abc.Benny;
+  var b2 := Xyz.Benny;
+  var Benny := 15;  // introduce a local variable with the name 'Benny'
+  var b3 := Benny;
+  var d0 := David(20);  // error: constructor name David is ambiguous
+  var d1 := David;  // error: constructor name David is ambiguous (never mind that the signature does
+                    // not match either of them)
+  var d2 := David(20, 40);  // error: constructor name Davis is ambiguous (never mind that the given
+                            // parameters match the signature of only one of those constructors)
+  var d3 := Abc.David(20, 40);  // error: wrong number of parameters
+  var d4 := Rst.David(20, 40);
+  var e := Eleanor;
+  assert Tuv(e, this.Eleanor) == 10;
+}
+
+// --------------- ghost tests -------------------------------------
+
+datatype GhostDt =
+  Nil(ghost extraInfo: int) |
+  Cons(data: int, tail: GhostDt, ghost moreInfo: int);
+
+class GhostTests {
+  method M(dt: GhostDt) returns (r: int) {
+    ghost var g := 5;
+    r := g;  // error: RHS is ghost, LHS is not
+    r := F(18, g);  // error: RHS is a ghost and will not be available at run time
+    r := G(20, g);  // it's fine to pass a ghost as a parameter to a non-ghost, because
+                    // only the ghost goes away during compilation
+    r := N(22, g);  // ditto
+    r := N(g, 22);  // error: passing in 'g' as non-ghost parameter
+    r := P(24, 22);  // error: 'P' is ghost, but its result is assigned to a non-ghost
+
+    match (dt) {
+      case Nil(gg) =>
+      case Cons(dd, tt, gg) =>
+        r := G(dd, dd);  // fine
+        r := G(dd, gg);  // fine
+        r := G(gg, gg);  // error: cannot pass ghost 'gg' as non-ghost parameter to 'G'
+    }
+    var dd;
+    dd := GhostDt.Nil(g);  // fine
+    dd := GhostDt.Cons(g, dt, 2);  // error: cannot pass 'g' as non-ghost parameter
+    ghost var dtg := GhostDt.Cons(g, dt, 2);  // fine, since result is ghost
+  }
+  function F(x: int, y: int): int {
+    y
+  }
+  function method G(x: int, ghost y: int): int {
+    y  // error: cannot return a ghost from a non-ghost function
+  }
+  function method H(dt: GhostDt): int {
+    match dt
+    case Nil(gg) =>  gg  // error: cannot return a ghost from a non-ghost function
+    case Cons(dd, tt, gg) =>  dd + gg  // error: ditto
+  }
+  method N(x: int, ghost y: int) returns (r: int) {
+    r := x;
+  }
+  ghost method P(x: int, y: int) returns (r: int) {
+    ghost var g := 5;
+    r := y;  // allowed, since the entire method is ghost
+    r := r + g;  // fine, for the same reason
+    r := N(20, 20);  // error: call to non-ghost method from ghost method is not okay
+  }
+  ghost method NiceTry()
+    ensures false;
+  {
+    while (true)
+      decreases *;  // error:  not allowed in ghost context
+    {
+    }
+  }
+  ghost method BreaksAreFineHere(t: int)
+  {
+    var n := 0;
+    ghost var k := 0;
+    while (true)
+      invariant n <= 112;
+      decreases 112 - n;
+    {
+      label MyStructure: {
+        if (k % 17 == 0) { break MyStructure; }  // this is fine, because it's a ghost method
+        k := k + 1;
+      }
+      label MyOtherStructure:
+      if (k % 17 == 0) {
+        break MyOtherStructure;
+      } else {
+        k := k + 1;
+      }
+
+      if (n == 112) {
+        break;
+      } else if (n == t) {
+        return;
+      }
+      n := n + 1;
+    }
+  }
+  method BreakMayNotBeFineHere(ghost t: int)
+  {
+    var n := 0;
+    ghost var k := 0;
+    var p := 0;
+    while (true)
+      invariant n <= 112;
+      decreases 112 - n;
+    {
+      label MyStructure: {
+        if (k % 17 == 0) { break MyStructure; }  // error: break from ghost to non-ghost point
+        k := k + 1;
+      }
+      label MyOtherStructure:
+      if (k % 17 == 0) {
+        break MyOtherStructure;  // this break is fine
+      } else {
+        k := k + 1;
+      }
+
+      var dontKnow;
+      if (n == 112) {
+        ghost var m := 0;
+        label LoopLabel0:
+        label LoopLabel1:
+        while (m < 200) {
+          if (m % 103 == 0) {
+            if {
+              case true => break;  // fine, since this breaks out of the enclosing ghost loop
+              case true => break LoopLabel0;  // fine
+              case true => break LoopLabel1;  // fine
+            }
+          } else if (m % 101 == 0) {
+            break break;  // error: break out of non-ghost loop from ghost context
+          }
+          m := m + 3;
+        }
+        break;
+      } else if (dontKnow == 708) {
+        var q := 0;
+        while (q < 1) {
+          label IfNest:
+          if (p == 67) {
+            break break;  // fine, since this is not a ghost context
+          } else if (*) {
+            break break break;  // error: tries to break out of more loop levels than there are
+          } else if (*) {
+            break break;  // fine, since this is not a ghost context
+          } else if (k == 67) {
+            break break;  // error, because this is a ghost context
+          }
+          q := q + 1;
+        }
+      } else if (n == t) {
+        return;  // error: this is a ghost context trying to return from a non-ghost method
+      }
+      n := n + 1;
+      p := p + 1;
+    }
+  }
+}
+
+method DuplicateLabels(n: int) {
+  var x;
+  if (n < 7) {
+    label DuplicateLabel: x := x + 1;
+  } else {
+    label DuplicateLabel: x := x + 1;
+  }
+  label DuplicateLabel: x := x + 1;
+  label DuplicateLabel: {
+    label AnotherLabel:
+    label DuplicateLabel:  // error: duplicate label
+    label OneMoreTime:
+    x := x + 1;
+  }
+  label DuplicateLabel:
+  label DuplicateLabel:  // error: duplicate label
+  x := x + 1;
+  label DuplicateLabel: x := x + 1;
+}
+
+// --------------- constructors -------------------------------------
+
+class ClassWithConstructor {
+  var y: int;
+  method NotTheOne() { }
+  constructor InitA() { }
+  constructor InitB() modifies this; { y := 20; }
+}
+
+class ClassWithoutConstructor {
+  method Init() modifies this; { }
+}
+
+method ConstructorTests()
+{
+  var o := new object;  // fine: does not have any constructors
+
+  o := new ClassWithoutConstructor;  // fine: don't need to call anything particular method
+  o := new ClassWithoutConstructor.Init();  // this is also fine
+
+  var c := new ClassWithConstructor.InitA();
+  c := new ClassWithConstructor;  // error: must call a constructor
+  c := new ClassWithConstructor.NotTheOne();  // error: must call a constructor, not an arbitrary method
+  c := new ClassWithConstructor.InitB();
+  c.InitB();  // error: not allowed to call constructors except during allocation
+}
+
+// ------------------- datatype destructors ---------------------------------------
+
+datatype DTD_List = DTD_Nil | DTD_Cons(Car: int, Cdr: DTD_List, ghost g: int);
+
+method DatatypeDestructors(d: DTD_List) {
+  if {
+    case d.DTD_Nil? =>
+      assert d == DTD_Nil;
+    case d.DTD_Cons? =>
+      var hd := d.Car;
+      var tl := d.Cdr;
+      assert hd == d.Cdr;  // type error
+      assert tl == d.Car;  // type error
+      assert d.DTD_Cons? == d.Car;  // type error
+      assert d == DTD_Cons(hd, tl, 5);
+      ghost var g0 := d.g;  // fine
+      var g1 := d.g;  // error: cannot use ghost member in non-ghost code
+  }
+}
+
+// ------------------- print statements ---------------------------------------
+
+method PrintOnlyNonGhosts(a: int, ghost b: int)
+{
+  print "a: ", a, "\n";
+  print "b: ", b, "\n";  // error: print statement cannot take ghosts
+}
+
+// ------------------- auto-added type arguments ------------------------------
+
+class GenericClass<T> { var data: T; }
+
+method MG0(a: GenericClass, b: GenericClass)
+  requires a != null && b != null;
+  modifies a;
+{
+  a.data := b.data;  // allowed, since both a and b get the same auto type argument
+}
+
+method G_Caller()
+{
+  var x := new GenericClass;
+  MG0(x, x);  // fine
+  var y := new GenericClass;
+  MG0(x, y);  // also fine (and now y's type argument is constrained to be that of x's)
+  var z := new GenericClass<int>;
+  y.data := z.data;  // this will have the effect of unifying all type args so far to be 'int'
+  assert x.data == 5;  // this is type correct
+
+  var w := new GenericClass<bool>;
+  MG0(x, w);  // error: types don't match up
+}
+
+datatype GList<T> = GNil | GCons(hd: T, tl: GList);
+
+method MG1(l: GList, n: nat)
+{
+  if (n != 0) {
+    MG1(l, n-1);
+    MG1(GCons(12, GCons(20, GNil)), n-1);
+  }
+  var t := GCons(100, GNil);
+  t := GCons(120, l);  // error: types don't match up (List<T$0> versus List<int>)
+}
+
+// ------------------- calc statements ------------------------------
+
+method TestCalc(m: int, n: int, a: bool, b: bool)
+{
+  calc {
+    a + b; // error: invalid line
+    n + m;
+  }
+  calc {
+    a && b;
+    n + m; // error: all lines must have the same type
+  }
+  calc ==> {
+    n + m; // error: ==> operator requires boolean lines
+    n + m + 1;
+    n + m + 2;
+  }
+  calc {
+    n + m;
+    n + m + 1;
+    ==> n + m + 2; // error: ==> operator requires boolean lines
+  }
+  calc {
+    n + m;
+    { print n + m; } // error: non-ghost statements are not allowed in hints
+    m + n;
+  }
+}
+
+/* Side-effect checks */
+ghost var ycalc: int;
+
+ghost method Mod(a: int)
+  modifies this;
+  ensures ycalc == a;
+{
+  ycalc := a;
+}
+
+ghost method Bad()
+  modifies this;
+  ensures 0 == 1;
+{
+  var x: int;
+  calc {
+    0;
+    { Mod(0); }     // methods with side-effects are not allowed
+    ycalc;
+    { ycalc := 1; } // heap updates are not allowed
+    1;
+    { x := 1; }     // updates to locals defined outside of the hint are not allowed
+    x;
+    {
+      var x: int;
+      x := 1;       // this is OK
+    }
+    1;
+  }
+}
+
+// ------------------- nameless constructors ------------------------------
+
+class YHWH {
+  var data: int;
+  constructor (x: int)
+    modifies this;
+  {
+    data := x;
+  }
+  constructor (y: bool)  // error: duplicate constructor name
+  {
+  }
+  method Test() {
+    var IAmWhoIAm := new YHWH(5);
+    IAmWhoIAm := new YHWH._ctor(7);  // but, in fact, it is also possible to use the underlying name
+    IAmWhoIAm := new YHWH;  // error: the class has a constructor, so one must be used
+    var s := new Lucifer.Init(5);
+    s := new Lucifer.FromArray(null);
+    s := new Lucifer(false);
+    s := new Lucifer._ctor(false);
+    s := new Lucifer.M();  // error: there is a constructor, so one must be called
+    s := new Lucifer;  // error: there is a constructor, so one must be called
+    var l := new Lamb;
+    l := new Lamb();  // error: there is no default constructor
+    l := new Lamb.Gwen();
+  }
+}
+
+class Lucifer {
+  constructor Init(y: int) { }
+  constructor (nameless: bool) { }
+  constructor FromArray(a: array<int>) { }
+  method M() { }
+}
+
+class Lamb {
+  method Jesus() { }
+  method Gwen() { }
+}
+
+// ------------------- assign-such-that and ghosts ------------------------------
+
+method AssignSuchThatFromGhost()
+{
+  var x: int;
+  ghost var g: int;
+
+  x := g;  // error: ghost cannot flow into non-ghost
+
+  x := *;
+  assume x == g;  // this mix of ghosts and non-ghosts is cool (but, of course,
+                  // the compiler will complain)
+
+  x :| x == g;  // error: left-side has non-ghost, so RHS must be non-ghost as well
+
+  x :| assume x == g;  // this is cool, since it's an assume (but, of course, the
+                       // compiler will complain)
+
+  x :| x == 5;
+  g :| g <= g;
+  g :| assume g < g;  // the compiler will complain here, despite the LHS being
+                      // ghost -- and rightly so, since an assume is used
+}
+
+// ------------------------ inferred type arguments ----------------------------
+
+// Put the following tests in a separate module, so that the method bodies will
+// be type checked even if there are resolution errors in other modules.
+module NoTypeArgs0 {
+  datatype List<T> = Nil | Cons(T, List);
+  datatype Tree<A,B> = Leaf(A, B) | Node(Tree, Tree<B,A>);
+
+  method DoAPrefix0<A, B, C>(xs: List) returns (ys: List<A>)
+  {
+    ys := xs;
+  }
+
+  method DoAPrefix1<A, B, C>(xs: List) returns (ys: List<B>)
+  {
+    ys := xs;  // error: List<B> cannot be assign to a List<A>
+  }
+
+  method DoAPrefix2<A, B, C>(xs: List) returns (ys: List<B>)
+  {
+    ys := xs;  // error: List<B> cannot be assign to a List<A>
+  }
+
+  function FTree0(t: Tree): Tree
+  {
+    match t
+    case Leaf(_,_) => t
+    case Node(x, y) => x
+  }
+
+  function FTree1(t: Tree): Tree
+  {
+    match t
+    case Leaf(_,_) => t
+    case Node(x, y) => y  // error: y does not have the right type
+  }
+
+  function FTree2<A,B,C>(t: Tree): Tree<A,B>
+  {
+    t
+  }
+}
+
+module NoTypeArgs1 {
+  datatype Tree<A,B> = Leaf(A, B) | Node(Tree, Tree<B,A>);
+
+  function FTree3<T>(t: Tree): Tree<T,T>  // error: type of 't' does not have enough type parameters
+  {
+    t
+  }
+}
+
+// ----------- let-such-that expressions ------------------------
+
+method LetSuchThat(ghost z: int, n: nat)
+{
+  var x: int;
+  x := var y :| y < 0; y;  // fine
+
+  x := var y :| y < z; y;  // error (x2): RHS depends on a ghost (both on the :| expression and on the z variable)
+
+  x := var w :| w == 2*w; w;
+  x := var w := 2*w; w;  // error: the 'w' in the RHS of the assignment is not in scope
+  ghost var xg := var w :| w == 2*w; w;
+}
+
+// ------------ quantified variables whose types are not inferred ----------
+
+module NonInferredType {
+  predicate P<T>(x: T)
+
+  method NonInferredType0(x: int)
+  {
+    var t;
+    assume forall z :: P(z) && z == t;
+    assume t == x;  // this statement determined the type of z
+  }
+
+  method NonInferredType1(x: int)
+  {
+    var t;
+    assume forall z :: P(z) && z == t;  // error: the type of z is not determined
+  }
+}
+
+// ------------ Here are some tests that ghost contexts don't allocate objects -------------
+
+module GhostAllocationTests {
+  class G { }
+  iterator GIter() { }
+
+  ghost method GhostNew0()
+    ensures exists o: G :: o != null && fresh(o);
+  {
+    var p := new G;  // error: ghost context is not allowed to allocate state
+    p := new G;  // error: ditto
+  }
+
+  method GhostNew1(n: nat)
+  {
+    var a := new G[n];
+    forall i | 0 <= i < n {
+      a[i] := new G;  // error: 'new' is currently not supported in forall statements
+    }
+    forall i | 0 <= i < n
+      ensures true;  // this makes the whole 'forall' statement into a ghost statement
+    {
+      a[i] := new G;  // error: 'new' not allowed in ghost contexts, and proof-forall cannot update state
+    }
+  }
+
+  method GhostNew2(n: nat, ghost g: int) returns (t: G, z: int)
+  {
+    if n < 0 {
+      z, t := 5, new G;  // fine
+    }
+    if n < g {
+      var zz, tt := 5, new G;  // error: 'new' not allowed in ghost contexts
+    }
+  }
+
+  method GhostNew3(ghost b: bool)
+  {
+    if (b) {
+      var y := new GIter();  // error: 'new' not allowed in ghost contexts (and a non-ghost method is not allowed to be called here either)
+    }
+  }
+
+  method GhostNew4(n: nat)
+  {
+    var g := new G;
+    calc {
+      5;
+      { var y := new G; }  // error: 'new' not allowed in ghost contexts
+      2 + 3;
+      { if n != 0 { GhostNew4(n-1); } }  // error: cannot call non-ghost method in a ghost context
+      1 + 4;
+      { GhostNew5(g); }  // error: cannot call method with nonempty modifies
+      -5 + 10;
+    }
+  }
+
+  ghost method GhostNew5(g: G)
+    modifies g;
+  {
+  }
+}
+
+// ------------------------- underspecified types ------------------------------
+
+module UnderspecifiedTypes {
+  method M(S: set<int>) {
+    var n, p, T0 :| 12 <= n && n in T0 && 10 <= p && p in T0 && T0 <= S && p % 2 != n % 2;
+    var T1 :| 12 in T1 && T1 <= S;
+    var T2 :| T2 <= S && 12 in T2;
+    var T3 :| 120 in T3;  // error: underspecified type
+    var T3'0: set<int> :| 120 in T3'0;
+    var T3'1: multiset<int> :| 120 in T3'1;
+    var T3'2: map<int,bool> :| 120 in T3'2;
+    var T3'3: seq<int> :| 120 in T3'3;
+    var T4 :| T4 <= S;
+  }
+}
+
+// ------------------------- lemmas ------------------------------
+
+// a lemma is allowed to have out-parameters, but not a modifies clause
+lemma MyLemma(x: int) returns (y: int)
+  requires 0 <= x;
+  modifies this;
+  ensures 0 <= y;
+{
+  y := x;
+}
+
+// ------------------------- statements in expressions ------------------------------
+
+module StatementsInExpressions {
+  ghost method SideEffect()
+    modifies this;
+  {
+  }
+
+  method NonGhostMethod()
+  {
+  }
+
+  ghost method M()
+    modifies this;
+  {
+    calc {
+      5;
+      { SideEffect(); }  // error: cannot call method with side effects
+      5;
+    }
+  }
+
+  function F(): int
+  {
+    calc {
+      6;
+      { assert 6 < 8; }
+      { NonGhostMethod(); }  // error: cannot call non-ghost method
+      { var x := 8;
+        while x != 0
+          decreases *;  // error: cannot use 'decreases *' in a ghost context
+        {
+          x := x - 1;
+        }
+      }
+      { var x := 8;
+        while x != 0
+        {
+          x := x - 1;
+        }
+      }
+      { MyField := 12; }  // error: cannot assign to a field
+      { MyGhostField := 12; }  // error: cannot assign to any field
+      { SideEffect(); }  // error: cannot call (ghost) method with a modifies clause
+      { var x := 8;
+        while x != 0
+          modifies this;  // error: cannot use a modifies clause on a loop
+        {
+          x := x - 1;
+        }
+      }
+      6;
+    }
+    5
+  }
+
+  var MyField: int;
+  ghost var MyGhostField: int;
+
+  method N()
+  {
+    var y :=
+    calc {
+      6;
+      { assert 6 < 8; }
+      { NonGhostMethod(); }  // error: cannot call non-ghost method
+      { var x := 8;
+        while x != 0
+          decreases *;  // error: cannot use 'decreases *' in a ghost context
+        {
+          x := x - 1;
+        }
+      }
+      { MyField := 12; }  // error: cannot assign to a field
+      { MyGhostField := 12; }  // error: cannot assign to any field
+      { M(); }  // error: cannot call (ghost) method with a modifies clause
+      { var x := 8;
+        while x != 0
+          modifies this;  // error: cannot use a modifies clause on a loop
+        {
+          x := x - 1;
+        }
+      }
+      { var x := 8;
+        while x != 0
+        {
+          x := x - 1;
+        }
+      }
+      6;
+    }
+    5;
+  }
+
+  ghost method MyLemma()
+  ghost method MyGhostMethod()
+    modifies this;
+  method OrdinaryMethod()
+  ghost method OutParamMethod() returns (y: int)
+
+  function UseLemma(): int
+  {
+    MyLemma();
+    MyGhostMethod();   // error: modifies state
+    OrdinaryMethod();  // error: not a ghost
+    OutParamMethod();  // error: has out-parameters
+    10
+  }
+}
+
+module GhostLetExpr {
+  method M() {
+    ghost var y;
+    var x;
+    var g := G(x, y);
+    ghost var h := ghost var ta := F(); 5;
+    var j := var tb := F(); 5;  // error: allowed only if 'tb' were ghost
+    assert h == j;
+  }
+
+  function F(): int
+  { 5 }
+
+  function method G(x: int, ghost y: int): int
+  {
+    assert y == x;
+    y  // error: not allowed in non-ghost context
+  }
+
+  datatype Dt = MyRecord(a: int, ghost b: int)
+
+  method P(dt: Dt) {
+    match dt {
+      case MyRecord(aa, bb) =>
+        ghost var z := aa + F();
+        ghost var t0 := var y := z; z + 3;
+        ghost var t1 := ghost var y := z + bb; y + z + 3;
+        var t2 := ghost var y := z; y + 3;  // error: 'y' can only be used in ghost contexts
+    }
+  }
+
+  function method FM(e: bool): int
+  {
+    if e then
+      G(5, F())
+    else
+      var xyz := F();  // error: 'xyz' needs to be declared ghost to allow this
+      G(5, xyz)
+  }
+}
+
+module ObjectType {
+  type B
+  datatype Dt = Blue | Green
+  codatatype CoDt = Cons(int, CoDt)
+  class MyClass { }
+
+  method M<G>(zz: array<B>, j: int, b: B, co: CoDt, g: G) returns (o: object)
+    requires zz != null && 0 <= j < zz.Length;
+  {
+    o := b;  // error
+    o := 17;  // error
+    o := zz[j];  // error
+    o := null;
+    o := zz;
+    o := new MyClass;
+    o := o;
+    o := g;  // error
+    o := Blue;  // error
+    o := co;  // error
+  }
+}
+
+// ------------------ modify statment ---------------------------
+
+class ModifyStatementClass {
+  var x: int;
+  ghost var g: int;
+  method M()
+  {
+    modify x;  // error: type error
+  }
+  ghost method G0()
+    modifies `g;
+    modifies `x;  // error: non-ghost field mentioned in ghost context
+  {
+    modify `g;
+    modify `x;  // error: non-ghost field mentioned in ghost context
+  }
+  method G1()
+    modifies this;
+  {
+    modify `x;
+    if g < 100 {
+      // we are now in a ghost context
+      modify `x;  // error: non-ghost field mentioned in ghost context
+    }
+  }
+  method G2(y: nat)
+    modifies this;
+  {
+    if g < 100 {
+      // we're now in a ghost context
+      var n := 0;
+      while n < y
+        modifies `x;  // error: non-ghost field mentioned in ghost context
+      {
+        if * {
+          g := g + 1;  // if we got as far as verification, this would be flagged as an error too
+        }
+        n := n + 1;
+      }
+    }
+    modify `x;  // fine
+    ghost var i := 0;
+    while i < y
+      modifies `x;  // error: non-ghost field mentioned in ghost context
+    {
+      i := i + 1;
+    }
+  }
+}
+
+module LhsLvalue {
+  method M()
+  {
+    var mySeq: seq<int>;
+    var a := new int[78];
+    var b := new int[100, 200];
+    var c := new MyRecord[29];
+
+    mySeq[0] := 5;  // error: cannot assign to a sequence element
+    mySeq[0] := MyLemma();  // error: ditto
+    a[0] := 5;
+    a[0] := MyLemma();
+    b[20, 18] := 5;
+    b[20, 18] := MyLemma();
+    c[25].x := 5;  // error: cannot assign to a destructor
+    c[25].x := MyLemma();  // error: ditto
+    mySeq[0..4] := 5;  // error: cannot assign to a range
+    mySeq[0..4] := MyLemma();  // error: ditto
+    a[0..4] := 5;  // error: cannot assign to a range
+    a[0..4] := MyLemma();  // error: ditto
+  }
+
+  datatype MyRecord = Make(x: int, y: int)
+
+  method MyLemma() returns (w: int)
+}
+
+// ------------------- dirty loops -------------------
+
+method DirtyM(S: set<int>) {
+  forall s | s in S ensures s < 0;
+  assert s < 0; // error: s is unresolved
+}
+
+// ------------------- tuples -------------------
+
+method TupleResolution(x: int, y: int, r: real)
+{
+  var unit: () := ();
+  var expr: int := (x);
+  var pair: (int,int) := (x, x);
+  var triple: (int,int,int) := (y, x, x);
+  var badTriple: (int,real,int) := (y, x, r);  // error: parameters 1 and 2 have the wrong types
+  var quadruple: (int,real,int,real) := (y, r, x);  // error: trying to use a triple as a quadruple
+
+  assert unit == ();
+  assert pair.0 == pair.1;
+  assert triple.2 == x;
+
+  assert triple.2;  // error: 2 has type int, not the expected bool
+  assert triple.3 == pair.x;  // error(s):  3 and x are not destructors
+
+  var k0 := (5, (true, 2, 3.14));
+  var k1 := (((false, 10, 2.7)), 100, 120);
+  if k0.1 == k1.0 {
+    assert false;
+  } else if k0.1.1 < k1.0.1 {
+    assert k1.2 == 120;
+  }
+
+  // int and (int) are the same type (i.e., there are no 1-tuples)
+  var pp: (int) := x;
+  var qq: int := pp;
+}
+
+// ------------------- conversions -------------------
+
+method TypeConversions(m: nat, i: int, r: real) returns (n: nat, j: int, s: real)
+{
+  n := int(r);
+  j := int(r);
+  s := real(m);  // nat->real is allowed, just like int->real is
+  s := real(i);
+  s := real(i) / 2;  // error: division expects two reals
+  s := 15 % s;  // error: modulus is not defined for reals
+
+  s := (2.0 / 1.7) + (r / s) - (--r) * -12.3;
+
+  s := real(s);  // error: cannot convert real->real
+  j := int(j);  // error: cannot convert int->int
+  j := int(n);  // error: cannot convert nat->int
+}
+
+// --- filling in type arguments and checking that there aren't too many ---
+
+module TypeArgumentCount {
+  class C<T> {
+    var f: T;
+  }
+
+  method R0(a: array3, c: C)
+
+  method R1()
+  {
+    var a: array3;
+    var c: C;
+  }
+
+  method R2<T>()
+  {
+    var a: array3<T,int>;  // error: too many type arguments
+    var c: C<T,int>;  // error: too many type arguments
+  }
+}
+
+// --- Type synonyms ---
+
+module BadTypeSynonyms {
+  datatype List<T> = Nil | Cons(T, List)
+  type BadSyn0 = List  // error: must have at least one type parameter
+  type BadSyn1 = badName  // error: badName does not denote a type
+  type BadSyn2 = List<X>  // error: X does not denote a type
+  type BadSyn2 = int  // error: repeated name
+}
+
+// --- cycles ---
+
+module CycleError0 {
+  type A = A  // error: cycle: A -> A
+}
+module CycleError1 {
+  type A = B  // error: cycle: A -> B -> A
+  type B = A
+}
+module CycleError2 {
+  type A = B  // error: cycle: A -> B -> A
+  type B = set<A>
+}
+module CycleErrors3 {
+  type A = (B, D<bool>)
+  type B = C
+  class C {
+    var a: A;  // this is fine
+  }
+  datatype D<X> = Make(A, B, C)  // error: cannot construct a D<X>
+}
+module CycleError4 {
+  type A = B  // error: cycle: A -> B -> A
+  type B = C<A>
+  class C<T> { }
+}
+module CycleError5 {
+  type A = B  // error: cycle: A -> B -> A
+  type B = Dt<A>
+  datatype Dt<T> = Make(T)
+}
+
+// --- attributes in top-level declarations ---
+
+iterator {:myAttribute x} Iter() {  // error: x does not refer to anything
+}
+
+class {:myAttribute x} C {  // error: x does not refer to anything
+}
+
+datatype {:myAttribute x} Dt = Blue  // error: x does not refer to anything
+
+type {:myAttribute x} Something  // error: x does not refer to anything
+
+type {:myAttribute x} Synonym = int  // error: x does not refer to anything
+
+module {:myAttribute x} Modulette {  // error: x does not refer to anything
+}
+
+// --- opaque types with type parameters ---
+
+module OpaqueTypes0 {
+  type P<AA>
+  method M<B>(p: P<B>) returns (q: P<B,B>)  // error: wrong param count
+  {
+    q := p;
+  }
+}
+
+module OpaqueTypes1 {
+  type P<A>
+
+  method M0<B>(p: P<B>) returns (q: P<B>)
+  {
+    q := p;
+    var m: P<BX>;  // error: BX undefined
+  }
+
+  method M1<B>(p: P<B>) returns (q: P)  // type parameter of q's type inferred
+  {
+    q := p;
+  }
+
+  method M2(p: P<int>) returns (q: P<bool>)
+  {
+    q := p;  // error: cannot assign P<bool> to P<int>
+  }
+
+  method M3<A,B>(p: P<A>) returns (q: P<B>)
+  {
+    q := p;  // error: cannot assign P<A> to P<B>
+  }
+
+  method M4<A>() returns (p: P<A>, q: P<int>)
+  {
+    q := p;  // error: cannot assign P<A> to P<int>
+    p := q;  // error: cannot assign P<int> to P<A>
+  }
+
+  method EqualityTests<X>(p: P<int>, q: P<bool>, r: P<X>)
+  {
+    assert p != r;  // error: types must be the same in order to do compare
+    assert q != r;  // error: types must be the same in order to do compare
+    assert p != q;  // error: types must be the same in order to do compare
+  }
+}
+
+// ----- new trait -------------------------------------------
+
+
+trait J { }
+type JJ = J
+method TraitSynonym()
+{
+  var x := new JJ;  // error: new cannot be applied to a trait
+}
+
+// ----- set comprehensions where the term type is finite -----
+
+module ObjectSetComprehensions {
+  // allowed in non-ghost context:
+  function A() : set<object> { set o : object | true :: o }
+
+  lemma B() { var x := set o : object | true :: o; }
+
+  // not allowed in non-ghost context:
+  function method C() : set<object> { set o : object | true :: o }
+
+  method D() { var x := set o : object | true :: o; }
+}
+
+// ------ regression test for type checking of integer division -----
+
+method IntegerDivision(s: set<bool>)
+{
+  var t := s / s;  // error: / cannot be used with sets
+}
+
+// ----- decreases * tests ----
+
+method NonTermination_A()
+{
+  NonTermination_B();  // error: to call a non-terminating method, the caller must be marked 'decreases *'
+}
+
+method NonTermination_B()
+  decreases *;
+{
+  while true
+    decreases *;
+  {
+  }
+}
+
+method NonTermination_C()
+{
+  while true
+    decreases *;  // error: to use an infinite loop, the enclosing method must be marked 'decreases *'
+  {
+  }
+}
+
+method NonTermination_D()
+  decreases *;
+{
+  var n := 0;
+  while n < 100  // note, no 'decreases *' here, even if the nested loop may fail to terminate
+  {
+    while *
+      decreases *;
+    {
+    }
+    n := n + 1;
+  }
+}